/*
 * Copyright 2021-2023 Google LLC
 *
 * Licensed under the Apache License, Version 2.0 (the "License");
 * you may not use this file except in compliance with the License.
 * You may obtain a copy of the License at
 *
 *       http://www.apache.org/licenses/LICENSE-2.0
 *
 * Unless required by applicable law or agreed to in writing, software
 * distributed under the License is distributed on an "AS IS" BASIS,
 * WITHOUT WARRANTIES OR CONDITIONS OF ANY KIND, either express or implied.
 * See the License for the specific language governing permissions and
 * limitations under the License.
 */
package com.google.fhir.gateway.plugin;

import static com.google.fhir.gateway.ProxyConstants.SYNC_STRATEGY;

import ca.uhn.fhir.context.FhirContext;
import ca.uhn.fhir.model.api.IQueryParameterType;
import ca.uhn.fhir.rest.api.RequestTypeEnum;
import ca.uhn.fhir.rest.client.api.IGenericClient;
import ca.uhn.fhir.rest.param.TokenParam;
import ca.uhn.fhir.rest.server.exceptions.AuthenticationException;
import com.auth0.jwt.interfaces.Claim;
import com.auth0.jwt.interfaces.DecodedJWT;
import com.google.common.annotations.VisibleForTesting;
import com.google.common.base.Preconditions;
import com.google.fhir.gateway.*;
import com.google.fhir.gateway.interfaces.*;
import com.google.gson.Gson;
import com.google.gson.JsonArray;
import com.google.gson.JsonObject;
import java.util.*;
import java.util.stream.Collectors;
import javax.inject.Named;
import org.apache.commons.lang3.StringUtils;
import org.hl7.fhir.r4.model.*;
import org.slf4j.Logger;
import org.slf4j.LoggerFactory;
import org.smartregister.model.practitioner.PractitionerDetails;
import org.smartregister.utils.Constants;

public class PermissionAccessChecker implements AccessChecker {
  private static final Logger logger = LoggerFactory.getLogger(PermissionAccessChecker.class);
  private final ResourceFinder resourceFinder;
  private final List<String> userRoles;
  private SyncAccessDecision syncAccessDecision;

  private PermissionAccessChecker(
      String keycloakUUID,
      List<String> userRoles,
      ResourceFinderImp resourceFinder,
      String applicationId,
      List<String> careTeamIds,
      List<String> locationIds,
      List<String> organizationIds,
      String syncStrategy) {
    Preconditions.checkNotNull(userRoles);
    Preconditions.checkNotNull(resourceFinder);
    Preconditions.checkNotNull(applicationId);
    Preconditions.checkNotNull(careTeamIds);
    Preconditions.checkNotNull(organizationIds);
    Preconditions.checkNotNull(locationIds);
    Preconditions.checkNotNull(syncStrategy);
    this.resourceFinder = resourceFinder;
    this.userRoles = userRoles;
    this.syncAccessDecision =
        new SyncAccessDecision(
            keycloakUUID,
            applicationId,
            true,
            locationIds,
            careTeamIds,
            organizationIds,
            syncStrategy,
            userRoles);
  }

  @Override
  public AccessDecision checkAccess(RequestDetailsReader requestDetails) {
    // For a Bundle requestDetails.getResourceName() returns null
    if (requestDetails.getRequestType() == RequestTypeEnum.POST
        && requestDetails.getResourceName() == null) {
      return processBundle(requestDetails);

    } else {

      boolean userHasRole =
          checkUserHasRole(
              requestDetails.getResourceName(), requestDetails.getRequestType().name());

      RequestTypeEnum requestType = requestDetails.getRequestType();

      switch (requestType) {
        case GET:
          return processGet(userHasRole);
        case DELETE:
          return processDelete(userHasRole);
        case POST:
          return processPost(userHasRole);
        case PUT:
          return processPut(userHasRole);
        default:
          // TODO handle other cases like PATCH
          return NoOpAccessDecision.accessDenied();
      }
    }
  }

  private boolean checkUserHasRole(String resourceName, String requestType) {
    return checkIfRoleExists(getAdminRoleName(resourceName), this.userRoles)
        || checkIfRoleExists(getRelevantRoleName(resourceName, requestType), this.userRoles);
  }

  private AccessDecision processGet(boolean userHasRole) {
    return getAccessDecision(userHasRole);
  }

  private AccessDecision processDelete(boolean userHasRole) {
    return getAccessDecision(userHasRole);
  }

  private AccessDecision getAccessDecision(boolean userHasRole) {
    return userHasRole ? syncAccessDecision : NoOpAccessDecision.accessDenied();
  }

  private AccessDecision processPost(boolean userHasRole) {
    return getAccessDecision(userHasRole);
  }

  private AccessDecision processPut(boolean userHasRole) {
    return getAccessDecision(userHasRole);
  }

  private AccessDecision processBundle(RequestDetailsReader requestDetails) {
    boolean hasMissingRole = false;
    List<BundleResources> resourcesInBundle = resourceFinder.findResourcesInBundle(requestDetails);
    // Verify Authorization for individual requests in Bundle
    for (BundleResources bundleResources : resourcesInBundle) {
      if (!checkUserHasRole(
          bundleResources.getResource().fhirType(), bundleResources.getRequestType().name())) {

        if (isDevMode()) {
          hasMissingRole = true;
          logger.info(
              "Missing role "
                  + getRelevantRoleName(
                      bundleResources.getResource().fhirType(),
                      bundleResources.getRequestType().name()));
        } else {
          return NoOpAccessDecision.accessDenied();
        }
      }
    }

    return (isDevMode() && !hasMissingRole) || !isDevMode()
        ? NoOpAccessDecision.accessGranted()
        : NoOpAccessDecision.accessDenied();
  }

  private String getRelevantRoleName(String resourceName, String methodType) {
    return methodType + "_" + resourceName.toUpperCase();
  }

  private String getAdminRoleName(String resourceName) {
    return "MANAGE_" + resourceName.toUpperCase();
  }

  @VisibleForTesting
  protected boolean isDevMode() {
    return FhirProxyServer.isDevMode();
  }

  private boolean checkIfRoleExists(String roleName, List<String> existingRoles) {
    return existingRoles.contains(roleName);
  }

  @Named(value = "permission")
  static class Factory implements AccessCheckerFactory {

    @VisibleForTesting static final String REALM_ACCESS_CLAIM = "realm_access";
    @VisibleForTesting static final String ROLES = "roles";

    @VisibleForTesting static final String FHIR_CORE_APPLICATION_ID_CLAIM = "fhir_core_app_id";

    @VisibleForTesting static final String PROXY_TO_ENV = "PROXY_TO";

    private List<String> getUserRolesFromJWT(DecodedJWT jwt) {
      Claim claim = jwt.getClaim(REALM_ACCESS_CLAIM);
      Map<String, Object> roles = claim.asMap();
      List<String> rolesList = (List) roles.get(ROLES);
      return rolesList;
    }

    private String getApplicationIdFromJWT(DecodedJWT jwt) {
      return JwtUtil.getClaimOrDie(jwt, FHIR_CORE_APPLICATION_ID_CLAIM);
    }

    private IGenericClient createFhirClientForR4() {
      String fhirServer = System.getenv(PROXY_TO_ENV);
      FhirContext ctx = FhirContext.forR4();
      IGenericClient client = ctx.newRestfulGenericClient(fhirServer);
      return client;
    }

    private Composition readCompositionResource(String applicationId) {
      IGenericClient client = createFhirClientForR4();
      Bundle compositionBundle =
          client
              .search()
              .forResource(Composition.class)
              .where(Composition.IDENTIFIER.exactly().identifier(applicationId))
              .returnBundle(Bundle.class)
              .execute();
      List<Bundle.BundleEntryComponent> compositionEntries =
          compositionBundle != null
              ? compositionBundle.getEntry()
              : Collections.singletonList(new Bundle.BundleEntryComponent());
      Bundle.BundleEntryComponent compositionEntry =
          compositionEntries.size() > 0 ? compositionEntries.get(0) : null;
      return compositionEntry != null ? (Composition) compositionEntry.getResource() : null;
    }

    private String getBinaryResourceReference(Composition composition) {
      List<Integer> indexes = new ArrayList<>();
      String id = "";
      if (composition != null && composition.getSection() != null) {
        indexes =
            composition.getSection().stream()
                .filter(v -> v.getFocus().getIdentifier() != null)
                .filter(v -> v.getFocus().getIdentifier().getValue() != null)
                .filter(v -> v.getFocus().getIdentifier().getValue().equals("application"))
                .map(v -> composition.getSection().indexOf(v))
                .collect(Collectors.toList());
        Composition.SectionComponent sectionComponent = composition.getSection().get(0);
        Reference focus = sectionComponent != null ? sectionComponent.getFocus() : null;
        id = focus != null ? focus.getReference() : null;
      }
      return id;
    }

    private Binary findApplicationConfigBinaryResource(String binaryResourceId) {
      IGenericClient client = createFhirClientForR4();
      Binary binary = null;
      if (!binaryResourceId.isBlank()) {
        binary = client.read().resource(Binary.class).withId(binaryResourceId).execute();
      }
      return binary;
    }

    private String findSyncStrategy(Binary binary) {
      byte[] bytes =
          binary != null && binary.getDataElement() != null
              ? Base64.getDecoder().decode(binary.getDataElement().getValueAsString())
              : null;
      String syncStrategy = Constants.EMPTY_STRING;
      if (bytes != null) {
        String json = new String(bytes);
        JsonObject jsonObject = new Gson().fromJson(json, JsonObject.class);
        JsonArray jsonArray = jsonObject.getAsJsonArray(SYNC_STRATEGY);
        if (jsonArray != null && !jsonArray.isEmpty())
          syncStrategy = jsonArray.get(0).getAsString();
      }
      return syncStrategy;
    }

    private PractitionerDetails readPractitionerDetails(String keycloakUUID) {
      IGenericClient client = createFhirClientForR4();
      //            Map<>
      Bundle practitionerDetailsBundle =
          client
              .search()
              .forResource(PractitionerDetails.class)
              .where(getMapForWhere(keycloakUUID))
              .returnBundle(Bundle.class)
              .execute();

      List<Bundle.BundleEntryComponent> practitionerDetailsBundleEntry =
          practitionerDetailsBundle.getEntry();
      Bundle.BundleEntryComponent practitionerDetailEntry =
          practitionerDetailsBundleEntry != null && practitionerDetailsBundleEntry.size() > 0
              ? practitionerDetailsBundleEntry.get(0)
              : null;
      return practitionerDetailEntry != null
          ? (PractitionerDetails) practitionerDetailEntry.getResource()
          : null;
    }

    public Map<String, List<IQueryParameterType>> getMapForWhere(String keycloakUUID) {
      Map<String, List<IQueryParameterType>> hmOut = new HashMap<>();
      // Adding keycloak-uuid
      TokenParam tokenParam = new TokenParam("keycloak-uuid");
      tokenParam.setValue(keycloakUUID);
      List<IQueryParameterType> lst = new ArrayList<IQueryParameterType>();
      lst.add(tokenParam);
      hmOut.put(PractitionerDetails.SP_KEYCLOAK_UUID, lst);

      return hmOut;
    }

    @Override
    public AccessChecker create(
        DecodedJWT jwt,
        HttpFhirClient httpFhirClient,
        FhirContext fhirContext,
        PatientFinder patientFinder)
        throws AuthenticationException {
      List<String> userRoles = getUserRolesFromJWT(jwt);
      String applicationId = getApplicationIdFromJWT(jwt);
      Composition composition = readCompositionResource(applicationId);
      String binaryResourceReference = getBinaryResourceReference(composition);
      Binary binary = findApplicationConfigBinaryResource(binaryResourceReference);
      String syncStrategy = findSyncStrategy(binary);
      PractitionerDetails practitionerDetails = readPractitionerDetails(jwt.getSubject());
      List<CareTeam> careTeams;
      List<Organization> organizations;
      List<String> careTeamIds = new ArrayList<>();
      List<String> organizationIds = new ArrayList<>();
      List<String> locationIds = new ArrayList<>();
      if (StringUtils.isNotBlank(syncStrategy)) {
        if (syncStrategy.equals(Constants.CARE_TEAM)) {
          careTeams =
              practitionerDetails != null
                      && practitionerDetails.getFhirPractitionerDetails() != null
                  ? practitionerDetails.getFhirPractitionerDetails().getCareTeams()
                  : Collections.singletonList(new CareTeam());
          for (CareTeam careTeam : careTeams) {
<<<<<<< HEAD
            if (careTeam.getIdElement() != null && careTeam.getIdElement().getIdPart() != null) {
=======
            if (careTeam.getIdElement() != null) {
>>>>>>> 33558553
              careTeamIds.add(careTeam.getIdElement().getIdPart());
            }
          }
        } else if (syncStrategy.equals(Constants.ORGANIZATION)) {
          organizations =
              practitionerDetails != null
                      && practitionerDetails.getFhirPractitionerDetails() != null
                  ? practitionerDetails.getFhirPractitionerDetails().getOrganizations()
                  : Collections.singletonList(new Organization());
          for (Organization organization : organizations) {
<<<<<<< HEAD
            if (organization.getIdElement() != null
                && organization.getIdElement().getIdPart() != null) {
=======
            if (organization.getIdElement() != null) {
>>>>>>> 33558553
              organizationIds.add(organization.getIdElement().getIdPart());
            }
          }
        } else if (syncStrategy.equals(Constants.LOCATION)) {
          locationIds =
              practitionerDetails != null
                      && practitionerDetails.getFhirPractitionerDetails() != null
<<<<<<< HEAD
                  ? practitionerDetails.getFhirPractitionerDetails().getLocations()
                  : Collections.singletonList(new Location());
          for (Location location : locations) {
            if (location.getIdElement() != null && location.getIdElement().getIdPart() != null) {
              locationIds.add(location.getIdElement().getIdPart());
            }
          }
=======
                  ? PractitionerDetailsEndpointHelper.getAttributedLocations(
                      practitionerDetails.getFhirPractitionerDetails().getLocationHierarchyList())
                  : locationIds;
>>>>>>> 33558553
        }
      }
      return new PermissionAccessChecker(
          jwt.getSubject(),
          userRoles,
          ResourceFinderImp.getInstance(fhirContext),
          applicationId,
          careTeamIds,
          locationIds,
          organizationIds,
          syncStrategy);
    }
  }
}<|MERGE_RESOLUTION|>--- conflicted
+++ resolved
@@ -327,11 +327,7 @@
                   ? practitionerDetails.getFhirPractitionerDetails().getCareTeams()
                   : Collections.singletonList(new CareTeam());
           for (CareTeam careTeam : careTeams) {
-<<<<<<< HEAD
             if (careTeam.getIdElement() != null && careTeam.getIdElement().getIdPart() != null) {
-=======
-            if (careTeam.getIdElement() != null) {
->>>>>>> 33558553
               careTeamIds.add(careTeam.getIdElement().getIdPart());
             }
           }
@@ -342,12 +338,7 @@
                   ? practitionerDetails.getFhirPractitionerDetails().getOrganizations()
                   : Collections.singletonList(new Organization());
           for (Organization organization : organizations) {
-<<<<<<< HEAD
-            if (organization.getIdElement() != null
-                && organization.getIdElement().getIdPart() != null) {
-=======
             if (organization.getIdElement() != null) {
->>>>>>> 33558553
               organizationIds.add(organization.getIdElement().getIdPart());
             }
           }
@@ -355,19 +346,9 @@
           locationIds =
               practitionerDetails != null
                       && practitionerDetails.getFhirPractitionerDetails() != null
-<<<<<<< HEAD
-                  ? practitionerDetails.getFhirPractitionerDetails().getLocations()
-                  : Collections.singletonList(new Location());
-          for (Location location : locations) {
-            if (location.getIdElement() != null && location.getIdElement().getIdPart() != null) {
-              locationIds.add(location.getIdElement().getIdPart());
-            }
-          }
-=======
                   ? PractitionerDetailsEndpointHelper.getAttributedLocations(
                       practitionerDetails.getFhirPractitionerDetails().getLocationHierarchyList())
                   : locationIds;
->>>>>>> 33558553
         }
       }
       return new PermissionAccessChecker(
