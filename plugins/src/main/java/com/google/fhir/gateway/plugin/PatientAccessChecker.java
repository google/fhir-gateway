--- conflicted
+++ resolved
@@ -162,13 +162,7 @@
     if (FhirUtil.isSameResourceType(requestDetails.getResourceName(), ResourceType.Patient)) {
       return NoOpAccessDecision.accessDenied();
     }
-<<<<<<< HEAD
-    // TODO(https://github.com/google/fhir-gateway/issues/63):Support direct resource deletion.
-    String patientId = patientFinder.findPatientFromParams(requestDetails);
-=======
-    // TODO(https://github.com/google/fhir-access-proxy/issues/63):Support direct resource deletion.
     Set<String> patientIds = patientFinder.findPatientsFromParams(requestDetails);
->>>>>>> 72598a73
     return new NoOpAccessDecision(
         validatePatientIds(patientIds)
             && smartScopeChecker.hasPermission(
