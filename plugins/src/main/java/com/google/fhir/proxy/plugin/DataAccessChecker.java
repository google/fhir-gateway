/*
 * Copyright 2021-2022 Google LLC
 *
 * Licensed under the Apache License, Version 2.0 (the "License");
 * you may not use this file except in compliance with the License.
 * You may obtain a copy of the License at
 *
 *       http://www.apache.org/licenses/LICENSE-2.0
 *
 * Unless required by applicable law or agreed to in writing, software
 * distributed under the License is distributed on an "AS IS" BASIS,
 * WITHOUT WARRANTIES OR CONDITIONS OF ANY KIND, either express or implied.
 * See the License for the specific language governing permissions and
 * limitations under the License.
 */
package com.google.fhir.proxy.plugin;

import static com.google.fhir.proxy.ProxyConstants.SYNC_STRATEGY;
import static org.hl7.fhir.r4.model.Claim.CARE_TEAM;
import static org.smartregister.utils.Constants.*;

import ca.uhn.fhir.context.FhirContext;
import ca.uhn.fhir.model.api.IQueryParameterType;
import ca.uhn.fhir.rest.client.api.IGenericClient;
import ca.uhn.fhir.rest.param.SpecialParam;
import ca.uhn.fhir.rest.param.TokenParam;
import com.auth0.jwt.interfaces.DecodedJWT;
import com.google.fhir.proxy.HttpFhirClient;
import com.google.fhir.proxy.JwtUtil;
import com.google.fhir.proxy.interfaces.*;
import com.google.gson.Gson;
import com.google.gson.JsonArray;
import com.google.gson.JsonElement;
import com.google.gson.JsonObject;
import java.util.*;
import java.util.stream.Collectors;
import javax.inject.Named;
import org.hl7.fhir.r4.model.*;
import org.slf4j.Logger;
import org.slf4j.LoggerFactory;
import org.smartregister.model.practitioner.PractitionerDetails;

public class DataAccessChecker implements AccessChecker {

  private static final Logger logger = LoggerFactory.getLogger(DataAccessChecker.class);
  private final String applicationId;
  private final List<String> careTeamIds;
  private final List<String> locationIds;
  private final List<String> organizationIds;

<<<<<<< HEAD
    }

    @Override
    public AccessDecision checkAccess(RequestDetailsReader requestDetails) {
        OpenSRPSyncAccessDecision accessDecision = new OpenSRPSyncAccessDecision(false, locationIds, careTeamIds, organizationIds);
        switch (requestDetails.getRequestType()) {
            case GET:
//                if ((requestDetails.getResourceName()).equals(PATIENT) || (requestDetails.getResourceName()).equals(ORGANIZATION) || (requestDetails.getResourceName()).equals(ORGANIZATION)) {
//                    boolean result = checkIfRoleExists(getRelevantRoleName(requestDetails.getResourceName(), requestDetails.getRequestType()
//                            .name()), userRoles);
//                    if (result) {
//                        logger.info("Access Granted");
//                        return NoOpAccessDecision.accessGranted();
//                    } else {
//                        logger.info("Access Denied");
//                        return NoOpAccessDecision.accessDenied();
//                    }
//                }
            case POST:

            case PUT:

            case PATCH:

            default:
                // TODO handle other cases like DELETE
                return accessDecision;
        }
    }
=======
  private final List<String> syncStrategy;
>>>>>>> 463106f6

  private static final String FHIR_CORE_APPLICATION_ID_CLAIM = "fhir_core_app_id";

  private DataAccessChecker(
      String applicationId,
      List<String> careTeamIds,
      List<String> locationIds,
      List<String> organizationIds,
      List<String> syncStrategy) {
    this.applicationId = applicationId;
    this.careTeamIds = careTeamIds;
    this.organizationIds = organizationIds;
    this.locationIds = locationIds;
    this.syncStrategy = syncStrategy;
  }

  @Override
  public AccessDecision checkAccess(RequestDetailsReader requestDetails) {

    switch (requestDetails.getRequestType()) {
      case GET:
      case POST:

      case PUT:

      case PATCH:

      default:
        // TODO handle other cases like DELETE
        return new OpenSRPSyncAccessDecision(
            applicationId, careTeamIds, locationIds, organizationIds, syncStrategy);
    }
  }

  @Named(value = "data")
  static class Factory implements AccessCheckerFactory {
    private static final String PROXY_TO_ENV = "PROXY_TO";

    private String getApplicationIdFromJWT(DecodedJWT jwt) {
      return JwtUtil.getClaimOrDie(jwt, FHIR_CORE_APPLICATION_ID_CLAIM);
    }

    private IGenericClient createFhirClientForR4() {
      String fhirServer = System.getenv(PROXY_TO_ENV);
      FhirContext ctx = FhirContext.forR4();
      IGenericClient client = ctx.newRestfulGenericClient(fhirServer);
      return client;
    }

    private Composition readCompositionResource(
        HttpFhirClient httpFhirClient, String applicationId) {
      IGenericClient client = createFhirClientForR4();
      Bundle compositionBundle =
          client
              .search()
              .forResource(Composition.class)
              .where(Composition.IDENTIFIER.exactly().identifier(applicationId))
              .returnBundle(Bundle.class)
              .execute();
      List<Bundle.BundleEntryComponent> compositionEntries =
          compositionBundle != null
              ? compositionBundle.getEntry()
              : Collections.singletonList(new Bundle.BundleEntryComponent());
      Bundle.BundleEntryComponent compositionEntry =
          compositionEntries.size() > 0 ? compositionEntries.get(0) : null;
      return compositionEntry != null ? (Composition) compositionEntry.getResource() : null;
    }

    private String getBinaryResourceReference(Composition composition) {
      List<Integer> indexes = new ArrayList<>();
      String id = "";
      if (composition != null && composition.getSection() != null) {
        indexes =
            composition.getSection().stream()
                .filter(v -> v.getFocus().getIdentifier() != null)
                .filter(v -> v.getFocus().getIdentifier().getValue() != null)
                .filter(v -> v.getFocus().getIdentifier().getValue().equals("application"))
                .map(v -> composition.getSection().indexOf(v))
                .collect(Collectors.toList());
        Composition.SectionComponent sectionComponent = composition.getSection().get(0);
        Reference focus = sectionComponent != null ? sectionComponent.getFocus() : null;
        id = focus != null ? focus.getReference() : null;
      }
      return id;
    }

    private Binary findApplicationConfigBinaryResource(String binaryResourceId) {
      IGenericClient client = createFhirClientForR4();
      Binary binary = null;
      if (!binaryResourceId.isBlank()) {
        binary = client.read().resource(Binary.class).withId(binaryResourceId).execute();
      }
      return binary;
    }

    private List<String> findSyncStrategy(Binary binary) {
      byte[] bytes =
          binary != null && binary.getDataElement() != null
              ? Base64.getDecoder().decode(binary.getDataElement().getValueAsString())
              : null;
      List<String> syncStrategy = new ArrayList<>();
      if (bytes != null) {
        String json = new String(bytes);
        JsonObject jsonObject = new Gson().fromJson(json, JsonObject.class);
        JsonArray jsonArray = jsonObject.getAsJsonArray(SYNC_STRATEGY);
        if (jsonArray != null) {
          for (JsonElement jsonElement : jsonArray) {
            syncStrategy.add(jsonElement.getAsString());
          }
        }
      }
      return syncStrategy;
    }

    private PractitionerDetails readPractitionerDetails(String keycloakUUID) {
      IGenericClient client = createFhirClientForR4();
      //            Map<>
      Bundle practitionerDetailsBundle =
          client
              .search()
              .forResource(PractitionerDetails.class)
              .where(getMapForWhere(keycloakUUID))
              .returnBundle(Bundle.class)
              .execute();

      List<Bundle.BundleEntryComponent> practitionerDetailsBundleEntry =
          practitionerDetailsBundle.getEntry();
      Bundle.BundleEntryComponent practitionerDetailEntry =
          practitionerDetailsBundleEntry != null && practitionerDetailsBundleEntry.size() > 0
              ? practitionerDetailsBundleEntry.get(0)
              : null;
      return practitionerDetailEntry != null
          ? (PractitionerDetails) practitionerDetailEntry.getResource()
          : null;
    }

    public Map<String, List<IQueryParameterType>> getMapForWhere(String keycloakUUID) {
      Map<String, List<IQueryParameterType>> hmOut = new HashMap<>();
      // Adding keycloak-uuid
      TokenParam tokenParam = new TokenParam("keycloak-uuid");
      tokenParam.setValue(keycloakUUID);
      List<IQueryParameterType> lst = new ArrayList<IQueryParameterType>();
      lst.add(tokenParam);
      hmOut.put(PractitionerDetails.SP_KEYCLOAK_UUID, lst);

      // Adding isAuthProvided
      SpecialParam isAuthProvided = new SpecialParam();
      isAuthProvided.setValue("false");
      List<IQueryParameterType> l = new ArrayList<IQueryParameterType>();
      l.add(isAuthProvided);
      hmOut.put(PractitionerDetails.SP_IS_AUTH_PROVIDED, l);

      return hmOut;
    }

<<<<<<< HEAD
        private PractitionerDetails readPractitionerDetails(String keycloakUUID) {
            FhirContext ctx = FhirContext.forR4();

            // Create a client
            IGenericClient client = ctx.newRestfulGenericClient("http://localhost:8090/fhir");
            keycloakUUID = "40353ad0-6fa0-4da3-9dd6-b2d9d5a09b6a";
            Bundle practitionerDetailsBundle = client.search()
                    .forResource(PractitionerDetails.class)
                    // PractitionerDetails.KEYCLOAK_UUID is missing
                    //.where(PractitionerDetails.KEYCLOAK_UUID.exactly().identifier(keycloakUUID))
                    .returnBundle(Bundle.class)
                    .execute();

            List<Bundle.BundleEntryComponent> practitionerDetailsBundleEntry = practitionerDetailsBundle.getEntry();
            Bundle.BundleEntryComponent practitionerDetailEntry = practitionerDetailsBundleEntry.get(0);
            PractitionerDetails practitionerDetails = (PractitionerDetails) practitionerDetailEntry.getResource();
            return practitionerDetails;
=======
    @Override
    public AccessChecker create(
        DecodedJWT jwt,
        HttpFhirClient httpFhirClient,
        FhirContext fhirContext,
        PatientFinder patientFinder) {
      String applicationId = getApplicationIdFromJWT(jwt);
      Composition composition = readCompositionResource(httpFhirClient, applicationId);
      String binaryResourceReference = getBinaryResourceReference(composition);
      Binary binary = findApplicationConfigBinaryResource(binaryResourceReference);
      List<String> syncStrategy = findSyncStrategy(binary);
      PractitionerDetails practitionerDetails = readPractitionerDetails(jwt.getId());
      List<CareTeam> careTeams;
      List<Organization> organizations;
      List<Location> locations;
      List<String> careTeamIds = new ArrayList<>();
      List<String> organizationIds = new ArrayList<>();
      List<String> locationIds = new ArrayList<>();
      if (syncStrategy.size() > 0) {
        if (syncStrategy.contains(CARE_TEAM)) {
          careTeams =
              practitionerDetails != null
                      && practitionerDetails.getFhirPractitionerDetails() != null
                  ? practitionerDetails.getFhirPractitionerDetails().getCareTeams()
                  : Collections.singletonList(new CareTeam());
          for (CareTeam careTeam : careTeams) {
            careTeamIds.add(careTeam.getId());
          }
        } else if (syncStrategy.contains(ORGANIZATION)) {
          organizations =
              practitionerDetails != null
                      && practitionerDetails.getFhirPractitionerDetails() != null
                  ? practitionerDetails.getFhirPractitionerDetails().getOrganizations()
                  : Collections.singletonList(new Organization());
          for (Organization organization : organizations) {
            organizationIds.add(organization.getId());
          }
        } else if (syncStrategy.contains(LOCATION)) {
          locations =
              practitionerDetails != null
                      && practitionerDetails.getFhirPractitionerDetails() != null
                  ? practitionerDetails.getFhirPractitionerDetails().getLocations()
                  : Collections.singletonList(new Location());
          for (Location location : locations) {
            locationIds.add(location.getId());
          }
>>>>>>> 463106f6
        }
      }

      return new DataAccessChecker(
          applicationId, careTeamIds, locationIds, organizationIds, syncStrategy);
    }
  }
}<|MERGE_RESOLUTION|>--- conflicted
+++ resolved
@@ -48,39 +48,7 @@
   private final List<String> locationIds;
   private final List<String> organizationIds;
 
-<<<<<<< HEAD
-    }
-
-    @Override
-    public AccessDecision checkAccess(RequestDetailsReader requestDetails) {
-        OpenSRPSyncAccessDecision accessDecision = new OpenSRPSyncAccessDecision(false, locationIds, careTeamIds, organizationIds);
-        switch (requestDetails.getRequestType()) {
-            case GET:
-//                if ((requestDetails.getResourceName()).equals(PATIENT) || (requestDetails.getResourceName()).equals(ORGANIZATION) || (requestDetails.getResourceName()).equals(ORGANIZATION)) {
-//                    boolean result = checkIfRoleExists(getRelevantRoleName(requestDetails.getResourceName(), requestDetails.getRequestType()
-//                            .name()), userRoles);
-//                    if (result) {
-//                        logger.info("Access Granted");
-//                        return NoOpAccessDecision.accessGranted();
-//                    } else {
-//                        logger.info("Access Denied");
-//                        return NoOpAccessDecision.accessDenied();
-//                    }
-//                }
-            case POST:
-
-            case PUT:
-
-            case PATCH:
-
-            default:
-                // TODO handle other cases like DELETE
-                return accessDecision;
-        }
-    }
-=======
   private final List<String> syncStrategy;
->>>>>>> 463106f6
 
   private static final String FHIR_CORE_APPLICATION_ID_CLAIM = "fhir_core_app_id";
 
@@ -111,7 +79,7 @@
       default:
         // TODO handle other cases like DELETE
         return new OpenSRPSyncAccessDecision(
-            applicationId, careTeamIds, locationIds, organizationIds, syncStrategy);
+            applicationId, true, locationIds, careTeamIds, organizationIds, syncStrategy);
     }
   }
 
@@ -236,25 +204,6 @@
       return hmOut;
     }
 
-<<<<<<< HEAD
-        private PractitionerDetails readPractitionerDetails(String keycloakUUID) {
-            FhirContext ctx = FhirContext.forR4();
-
-            // Create a client
-            IGenericClient client = ctx.newRestfulGenericClient("http://localhost:8090/fhir");
-            keycloakUUID = "40353ad0-6fa0-4da3-9dd6-b2d9d5a09b6a";
-            Bundle practitionerDetailsBundle = client.search()
-                    .forResource(PractitionerDetails.class)
-                    // PractitionerDetails.KEYCLOAK_UUID is missing
-                    //.where(PractitionerDetails.KEYCLOAK_UUID.exactly().identifier(keycloakUUID))
-                    .returnBundle(Bundle.class)
-                    .execute();
-
-            List<Bundle.BundleEntryComponent> practitionerDetailsBundleEntry = practitionerDetailsBundle.getEntry();
-            Bundle.BundleEntryComponent practitionerDetailEntry = practitionerDetailsBundleEntry.get(0);
-            PractitionerDetails practitionerDetails = (PractitionerDetails) practitionerDetailEntry.getResource();
-            return practitionerDetails;
-=======
     @Override
     public AccessChecker create(
         DecodedJWT jwt,
@@ -301,7 +250,6 @@
           for (Location location : locations) {
             locationIds.add(location.getId());
           }
->>>>>>> 463106f6
         }
       }
 
