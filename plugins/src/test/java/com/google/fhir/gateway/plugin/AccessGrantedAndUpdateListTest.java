--- conflicted
+++ resolved
@@ -41,11 +41,7 @@
   private HttpResponse responseMock;
 
   @Mock(answer = Answers.RETURNS_DEEP_STUBS)
-<<<<<<< HEAD
-  private RequestDetailsReader requestDetailsMock;
-=======
   private RequestDetailsReader requestDetailsReader;
->>>>>>> 72598a73
 
   private static final FhirContext fhirContext = FhirContext.forR4();
 
@@ -63,11 +59,7 @@
     testInstance =
         AccessGrantedAndUpdateList.forPatientResource(
             TEST_LIST_ID, httpFhirClientMock, fhirContext);
-<<<<<<< HEAD
-    testInstance.postProcess(requestDetailsMock, responseMock);
-=======
     testInstance.postProcess(requestDetailsReader, responseMock);
->>>>>>> 72598a73
   }
 
   @Test
@@ -75,10 +67,6 @@
     testInstance =
         AccessGrantedAndUpdateList.forPatientResource(
             TEST_LIST_ID, httpFhirClientMock, fhirContext);
-<<<<<<< HEAD
-    testInstance.postProcess(requestDetailsMock, responseMock);
-=======
     testInstance.postProcess(requestDetailsReader, responseMock);
->>>>>>> 72598a73
   }
 }