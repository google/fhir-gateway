<?xml version="1.0" encoding="UTF-8"?>
<!--

    Copyright 2021-2023 Google LLC

    Licensed under the Apache License, Version 2.0 (the "License");
    you may not use this file except in compliance with the License.
    You may obtain a copy of the License at

          http://www.apache.org/licenses/LICENSE-2.0

    Unless required by applicable law or agreed to in writing, software
    distributed under the License is distributed on an "AS IS" BASIS,
    WITHOUT WARRANTIES OR CONDITIONS OF ANY KIND, either express or implied.
    See the License for the specific language governing permissions and
    limitations under the License.

-->
<project xmlns="http://maven.apache.org/POM/4.0.0" xmlns:xsi="http://www.w3.org/2001/XMLSchema-instance" xsi:schemaLocation="http://maven.apache.org/POM/4.0.0 http://maven.apache.org/xsd/maven-4.0.0.xsd">
  <modelVersion>4.0.0</modelVersion>
  <parent>
    <!-- This is to inherit common test dependencies. External plugin
    implementations do not have to do this; they can redeclare those deps. -->
<<<<<<< HEAD
    <groupId>com.google.fhir.proxy</groupId>
    <artifactId>fhir-proxy</artifactId>
    <version>0.1.17-beta</version>
=======
    <groupId>com.google.fhir.gateway</groupId>
    <artifactId>fhir-gateway</artifactId>
    <version>0.1.1</version>
>>>>>>> 23091c3f
  </parent>

  <artifactId>plugins</artifactId>

  <properties>
    <root.basedir>${project.parent.basedir}</root.basedir>
  </properties>

  <dependencies>
    <dependency>
      <groupId>${project.groupId}</groupId>
      <artifactId>server</artifactId>
      <version>${project.version}</version>
    </dependency>

    <dependency>
      <groupId>ca.uhn.hapi.fhir</groupId>
      <artifactId>hapi-fhir-client</artifactId>
      <version>${hapifhir_version}</version>
    </dependency>
    <dependency>
      <groupId>org.smartregister</groupId>
      <artifactId>fhir-common-utils</artifactId>
      <version>0.0.6-SNAPSHOT</version>
      <scope>compile</scope>
    </dependency>
  </dependencies>

<<<<<<< HEAD
  <profiles>
    <profile>
      <id>standalone-app</id>
      <!-- With this profile we can create a standalone executable JAR. This is
      mostly for convenience and is not necessary for plugin modules. The plugin
      modules do not need any direct dependency on Spring. The server module
      already has a standalone app and plugin jars can be added to its
      classpath, using the loader.path property:
      https://docs.spring.io/spring-boot/docs/current/reference/html/executable-jar.html#appendix.executable-jar.property-launcher
      -->
      <dependencyManagement>
        <dependencies>
          <dependency>
            <groupId>org.springframework.boot</groupId>
            <artifactId>spring-boot-dependencies</artifactId>
            <version>${spring-boot.version}</version>
            <type>pom</type>
            <scope>import</scope>
          </dependency>
        </dependencies>
      </dependencyManagement>

      <build>
        <finalName>${project.parent.artifactId}-${project.artifactId}</finalName>
        <plugins>
          <plugin>
            <groupId>org.springframework.boot</groupId>
            <artifactId>spring-boot-maven-plugin</artifactId>
            <executions>
              <execution>
                <id>repackage</id>
                <goals>
                  <goal>repackage</goal>
                </goals>
                <configuration>
                  <classifier>exec</classifier>
                  <mainClass>com.google.fhir.proxy.MainApp</mainClass>
                </configuration>
              </execution>
            </executions>
          </plugin>
        </plugins>
      </build>
    </profile>
  </profiles>

=======
>>>>>>> 23091c3f
</project><|MERGE_RESOLUTION|>--- conflicted
+++ resolved
@@ -21,15 +21,9 @@
   <parent>
     <!-- This is to inherit common test dependencies. External plugin
     implementations do not have to do this; they can redeclare those deps. -->
-<<<<<<< HEAD
-    <groupId>com.google.fhir.proxy</groupId>
-    <artifactId>fhir-proxy</artifactId>
-    <version>0.1.17-beta</version>
-=======
     <groupId>com.google.fhir.gateway</groupId>
     <artifactId>fhir-gateway</artifactId>
     <version>0.1.1</version>
->>>>>>> 23091c3f
   </parent>
 
   <artifactId>plugins</artifactId>
@@ -58,7 +52,6 @@
     </dependency>
   </dependencies>
 
-<<<<<<< HEAD
   <profiles>
     <profile>
       <id>standalone-app</id>
@@ -105,6 +98,4 @@
     </profile>
   </profiles>
 
-=======
->>>>>>> 23091c3f
 </project>