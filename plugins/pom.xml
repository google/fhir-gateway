--- conflicted
+++ resolved
@@ -23,11 +23,7 @@
     implementations do not have to do this; they can redeclare those deps. -->
     <groupId>com.google.fhir.gateway</groupId>
     <artifactId>fhir-gateway</artifactId>
-<<<<<<< HEAD
-    <version>0.1.32</version>
-=======
     <version>0.3.0</version>
->>>>>>> 65a49751
   </parent>
 
   <artifactId>plugins</artifactId>
