#
# Copyright 2021-2023 Google LLC
#
# Licensed under the Apache License, Version 2.0 (the "License");
# you may not use this file except in compliance with the License.
# You may obtain a copy of the License at
#
#       http://www.apache.org/licenses/LICENSE-2.0
#
# Unless required by applicable law or agreed to in writing, software
# distributed under the License is distributed on an "AS IS" BASIS,
# WITHOUT WARRANTIES OR CONDITIONS OF ANY KIND, either express or implied.
# See the License for the specific language governing permissions and
# limitations under the License.
#

# Image for building and running tests against the source code of
# the FHIR Gateway.
<<<<<<< HEAD
FROM maven:3.8.5-openjdk-17-slim as build
=======
FROM maven:3.8.5-openjdk-11-slim as build
>>>>>>> 65a49751

RUN apt-get update && apt-get install -y nodejs npm
RUN npm cache clean -f && npm install -g n && n stable

WORKDIR /app

COPY server/src ./server/src
COPY server/pom.xml ./server/
COPY plugins/src ./plugins/src
COPY plugins/pom.xml ./plugins/
COPY exec/src ./exec/src
COPY exec/pom.xml ./exec/
COPY license-header.txt .
COPY pom.xml .

RUN mvn spotless:check
# Updating license will fail in e2e and there is no point doing it here anyways.
RUN mvn --batch-mode package -Pstandalone-app -Dlicense.skip=true


# Image for FHIR Gateway binary with configuration knobs as environment vars.
<<<<<<< HEAD
FROM eclipse-temurin:17-jdk-focal as main
=======
FROM eclipse-temurin:11-jdk-focal as main
>>>>>>> 65a49751

COPY --from=build /app/exec/target/fhir-gateway-exec.jar /
COPY resources/hapi_page_url_allowed_queries.json resources/hapi_page_url_allowed_queries.json
COPY resources/hapi_sync_filter_ignored_queries.json resources/hapi_sync_filter_ignored_queries.json

ENV PROXY_PORT=8080
ENV TOKEN_ISSUER="http://localhost/auth/realms/test"
ENV PROXY_TO="http://localhost:8099/fhir"
ENV BACKEND_TYPE="HAPI"

# If ACCESS_CHECKER is set to a non-empty value, patient level access checks
# are enabled; otherwise any valid token issued by TOKEN_ISSUER can be used
# for full access to the FHIR store.
ENV ACCESS_CHECKER="list"
ENV RUN_MODE="PROD"

ENTRYPOINT java -jar fhir-gateway-exec.jar --server.port=${PROXY_PORT}<|MERGE_RESOLUTION|>--- conflicted
+++ resolved
@@ -16,11 +16,7 @@
 
 # Image for building and running tests against the source code of
 # the FHIR Gateway.
-<<<<<<< HEAD
-FROM maven:3.8.5-openjdk-17-slim as build
-=======
 FROM maven:3.8.5-openjdk-11-slim as build
->>>>>>> 65a49751
 
 RUN apt-get update && apt-get install -y nodejs npm
 RUN npm cache clean -f && npm install -g n && n stable
@@ -42,11 +38,7 @@
 
 
 # Image for FHIR Gateway binary with configuration knobs as environment vars.
-<<<<<<< HEAD
 FROM eclipse-temurin:17-jdk-focal as main
-=======
-FROM eclipse-temurin:11-jdk-focal as main
->>>>>>> 65a49751
 
 COPY --from=build /app/exec/target/fhir-gateway-exec.jar /
 COPY resources/hapi_page_url_allowed_queries.json resources/hapi_page_url_allowed_queries.json
