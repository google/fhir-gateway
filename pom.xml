<?xml version="1.0" encoding="UTF-8"?>
<!--

    Copyright 2021-2023 Google LLC

    Licensed under the Apache License, Version 2.0 (the "License");
    you may not use this file except in compliance with the License.
    You may obtain a copy of the License at

          http://www.apache.org/licenses/LICENSE-2.0

    Unless required by applicable law or agreed to in writing, software
    distributed under the License is distributed on an "AS IS" BASIS,
    WITHOUT WARRANTIES OR CONDITIONS OF ANY KIND, either express or implied.
    See the License for the specific language governing permissions and
    limitations under the License.

-->
<project xmlns="http://maven.apache.org/POM/4.0.0" xmlns:xsi="http://www.w3.org/2001/XMLSchema-instance" xsi:schemaLocation="http://maven.apache.org/POM/4.0.0 http://maven.apache.org/xsd/maven-4.0.0.xsd">
  <modelVersion>4.0.0</modelVersion>

  <parent>
    <groupId>org.sonatype.oss</groupId>
    <artifactId>oss-parent</artifactId>
    <version>9</version>
  </parent>

  <groupId>com.google.fhir.gateway</groupId>
  <artifactId>fhir-gateway</artifactId>
<<<<<<< HEAD
  <version>0.1.32</version>
=======
  <version>0.3.0</version>
>>>>>>> 65a49751
  <packaging>pom</packaging>

  <name>FHIR Information Gateway</name>
  <description>A pluggable access-control gateway for any generic FHIR server.</description>
  <url>https://github.com/google/fhir-gateway</url>
  <inceptionYear>2021</inceptionYear>

  <licenses>
    <license>
      <name>The Apache License, Version 2.0</name>
      <url>http://www.apache.org/licenses/LICENSE-2.0.txt</url>
    </license>
  </licenses>

  <modules>
    <module>exec</module>
    <module>plugins</module>
    <module>server</module>
  </modules>

  <scm>
    <connection>scm:git:git://github.com/google/fhir-gateway.git</connection>
    <developerConnection>scm:git:ssh://github.com:google/fhir-gateway.git</developerConnection>
    <url>https://github.com/google/fhir-gateway/tree/main</url>
  </scm>

  <!-- For release documentation see:
    https://central.sonatype.org/publish/publish-maven/
    Note, although it suggests new projects should use s01.oss.sonatype.org but
    with our sonatype.org credentials, it fails with a "Forbidden" message. -->
  <distributionManagement>
    <repository>
      <id>nexus-releases</id>
      <url>https://oss.sonatype.org/service/local/staging/deploy/maven2</url>
    </repository>
    <snapshotRepository>
      <uniqueVersion>false</uniqueVersion>
      <id>nexus-snapshots</id>
      <name>Nexus Snapshots Repository</name>
      <url>https://oss.sonatype.org/content/repositories/snapshots</url>
    </snapshotRepository>
  </distributionManagement>

  <properties>
    <hapifhir_version>6.2.5</hapifhir_version>
    <project.build.sourceEncoding>UTF-8</project.build.sourceEncoding>
    <spotless.version>2.27.2</spotless.version>
    <root.basedir>${project.basedir}</root.basedir>
    <maven.compiler.source>11</maven.compiler.source>
    <maven.compiler.target>11</maven.compiler.target>
    <!-- Check this for why we are not using a higher version for now:
      https://www.slf4j.org/codes.html#StaticLoggerBinder
      The root cause is that we are using an older version of Spring. -->
    <slf4j.version>1.7.36</slf4j.version>
    <logback.version>1.2.11</logback.version>
    <license-maven-plugin.version>4.1</license-maven-plugin.version>
  </properties>

  <dependencies>

    <!-- TODO consolidate between logback and log4j in Spring dependencies -->
    <!--
    HAPI-FHIR uses Logback for logging support. The logback library is included
    automatically by Maven as part of the hapi-fhir-base dependencies, but we
    also need to include a logging library. Logback is used here, but log4j
    would also be fine.
    -->
    <!-- Add slf4j API frontend binding with JUL backend -->
    <dependency>
      <groupId>org.slf4j</groupId>
      <artifactId>slf4j-api</artifactId>
      <version>${slf4j.version}</version>
    </dependency>
    <dependency>
      <groupId>ch.qos.logback</groupId>
      <artifactId>logback-classic</artifactId>
      <version>${logback.version}</version>
    </dependency>
    <dependency>
      <groupId>ch.qos.logback</groupId>
      <artifactId>logback-core</artifactId>
      <version>${logback.version}</version>
    </dependency>

    <!-- For Dependency Injection annotations -->
    <dependency>
      <groupId>javax.inject</groupId>
      <artifactId>javax.inject</artifactId>
      <version>1</version>
    </dependency>

    <!-- Test deps -->
    <dependency>
      <groupId>junit</groupId>
      <artifactId>junit</artifactId>
      <version>4.13.2</version>
      <scope>test</scope>
    </dependency>

    <dependency>
      <groupId>org.mockito</groupId>
      <artifactId>mockito-core</artifactId>
      <version>5.1.1</version>
      <scope>test</scope>
    </dependency>

    <dependency>
      <groupId>org.hamcrest</groupId>
      <artifactId>hamcrest-core</artifactId>
      <version>2.2</version>
      <scope>test</scope>
    </dependency>

    <dependency>
      <groupId>net.bytebuddy</groupId>
      <artifactId>byte-buddy</artifactId>
      <version>1.14.3</version>
      <scope>test</scope>
    </dependency>

  </dependencies>

  <build>
    <pluginManagement>
      <plugins>
        <plugin>
          <groupId>org.apache.maven.plugins</groupId>
          <artifactId>maven-compiler-plugin</artifactId>
          <version>3.10.1</version>
          <configuration>
            <release>11</release>
          </configuration>
        </plugin>
      </plugins>
    </pluginManagement>
    <plugins>
      <plugin>
        <groupId>com.mycila</groupId>
        <artifactId>license-maven-plugin</artifactId>
        <version>${license-maven-plugin.version}</version>
        <configuration>
          <header>${root.basedir}/license-header.txt</header>
          <excludes>
            <exclude>.venv/**</exclude>
            <exclude>**/*.txt</exclude>
          </excludes>
        </configuration>
        <dependencies>
          <dependency>
            <groupId>com.mycila</groupId>
            <artifactId>license-maven-plugin-git</artifactId>
            <version>${license-maven-plugin.version}</version>
          </dependency>
        </dependencies>
        <executions>
          <execution>
            <id>first</id>
            <goals>
              <goal>format</goal>
            </goals>
            <phase>process-sources</phase>
          </execution>
        </executions>
      </plugin>
      <plugin>
        <groupId>com.diffplug.spotless</groupId>
        <artifactId>spotless-maven-plugin</artifactId>
        <version>${spotless.version}</version>
        <configuration>
          <pom>
            <sortPom>
              <expandEmptyElements>false</expandEmptyElements>
            </sortPom>
            <trimTrailingWhitespace/>
            <endWithNewline/>
            <indent>
              <spaces>true</spaces>
            </indent>
          </pom>
          <formats>
            <!-- you can define as many formats as you want, each is independent -->
            <format>
              <!-- define the files to apply to -->
              <includes>
                <include>**/*.sh</include>
                <include>**/*.xml</include>
                <include>.gitignore</include>
              </includes>
              <!-- ignore build files -->
              <excludes>
                <exclude>.idea/**</exclude>
                <exclude>.settings/**</exclude>
                <exclude>**/target/**</exclude>
                <exclude>bin/**</exclude>
                <exclude>tmp/**</exclude>
              </excludes>
              <trimTrailingWhitespace/>
              <endWithNewline/>
              <indent>
                <spaces>true</spaces>
              </indent>
            </format>
            <format>
              <includes>
                <include>**/*.md</include>
              </includes>
              <excludes>
                <exclude>**/target/**</exclude>
                <exclude>.github/PULL_REQUEST_TEMPLATE.md</exclude>
              </excludes>
              <prettier>
                <!-- Formatter that Spotless supports and can format Markdown:
                     https://github.com/diffplug/spotless/tree/main/plugin-maven#prettier
                   Only Spotless-supported formatter that can be configured to
                   force line wrap -->
                <config>
                  <proseWrap>always</proseWrap>
                </config>
              </prettier>
            </format>
          </formats>
          <!-- define a language-specific format -->
          <java>
            <importOrder/>
            <!-- standard import order -->
            <importOrder>
              <!-- or a custom ordering -->
              <order>java,javax,org,com,com.diffplug,</order>
              <!-- You probably want an empty string at the end - all of the
                    imports you didn't specify explicitly will go there. -->
            </importOrder>

            <removeUnusedImports/>

            <!-- apply a specific flavor of google-java-format and reflow long strings -->
            <googleJavaFormat>
              <version>1.15.0</version>
              <style>GOOGLE</style>
              <reflowLongStrings>true</reflowLongStrings>
            </googleJavaFormat>
          </java>
        </configuration>
        <executions>
          <execution>
            <goals>
              <goal>apply</goal>
            </goals>
            <phase>compile</phase>
          </execution>
        </executions>
      </plugin>
      <!-- TODO(omarismail) Add plugin that can run pylint for Python code. -->
      <plugin>
        <groupId>org.apache.maven.plugins</groupId>
        <artifactId>maven-compiler-plugin</artifactId>
        <configuration>
          <source>11</source>
          <target>11</target>
        </configuration>
      </plugin>
    </plugins>
  </build>

</project><|MERGE_RESOLUTION|>--- conflicted
+++ resolved
@@ -27,11 +27,7 @@
 
   <groupId>com.google.fhir.gateway</groupId>
   <artifactId>fhir-gateway</artifactId>
-<<<<<<< HEAD
-  <version>0.1.32</version>
-=======
   <version>0.3.0</version>
->>>>>>> 65a49751
   <packaging>pom</packaging>
 
   <name>FHIR Information Gateway</name>
