--- conflicted
+++ resolved
@@ -44,27 +44,19 @@
 
 4. Use the Synthetic Data Uploader from the
    [FHIR Analytics](https://github.com/GoogleCloudPlatform/openmrs-fhir-analytics/tree/master/synthea-hiv)
-<<<<<<< HEAD
    repo to upload the files into the HAPI FHIR container. Note instead of
    uploading all patients, you can pick a small subset instead. In that case
-   adjust the `INPUT_DIR` accordingly. Using the whole dataset increases the
-   container init time by a few minutes (and slows down e2e tests which depend
-   on this):
-
-   ```
-   docker run -it --network=host \ -e SINK_TYPE="HAPI" \ -e FHIR_ENDPOINT=http://localhost:8080/fhir \ -e INPUT_DIR="/workspace/output/fhir" \ -e CORES="--cores 1" \ -v $(pwd)/fhir:/workspace/output/fhir \ us-docker.pkg.dev/cloud-build-fhir/fhir-analytics/synthea-uploader:latest
-   ```
-=======
-   repo to upload the files into the HAPI FHIR container
+   adjust the `INPUT_DIR` and mount point below accordingly.
+   Using the whole dataset increases the container init time by a few minutes
+   (and slows down e2e tests which depend on this):
 
    ```sh
-   `docker run -it --network=host \ -e SINK_TYPE="HAPI" \ -e FHIR_ENDPOINT=http://localhost:8080/fhir \ -e INPUT_DIR="/workspace/output/fhir" \ -e CORES="--cores 1" \ -v $(pwd)/fhir:/workspace/output/fhir \ us-docker.pkg.dev/cloud-build-fhir/fhir-analytics/synthea-uploader:latest`
+   docker run -it --network=host \ -e SINK_TYPE="HAPI" \ -e FHIR_ENDPOINT=http://localhost:8080/fhir \ -e INPUT_DIR="/workspace/output/fhir" \ -e CORES="--cores 1" \ -v $(pwd)/fhir:/workspace/output/fhir \ us-docker.pkg.dev/cloud-build-fhir/fhir-analytics/synthea-uploader:latest
    ```
 
    _Note:_ The `$(pwd)/fhir` part of the command mounts the local `fhir`
    directory (created in step 3) into the container at `/workspace/output/fhir`,
    which is where the uploader expects to find the files.
->>>>>>> b4294302
 
 5. As the uploader uses `POST` to upload the JSON files, the server will create
    the ID used to refer to resources. We would like to upload a patient list
