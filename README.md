# FHIR Information Gateway

<!-- Build status of the main branch -->

[![Build Status](https://storage.googleapis.com/fhir-proxy-build-badges/build.svg)](https://storage.googleapis.com/fhir-proxy-build-badges/build.html)

FHIR Information Gateway is a simple access-control proxy that sits in front of
a [FHIR](https://www.hl7.org/fhir/) store (e.g., a
[HAPI FHIR](https://hapifhir.io/) server,
[GCP FHIR store](https://cloud.google.com/healthcare-api/docs/concepts/fhir),
etc.) and controls access to FHIR resources.

Note: "gateway" and "proxy" are used interchangably here, as the gateway is
implemented as a proxy server.

The authorization and access-control have three components; one of them is this
access proxy. The other two are an Identity Provider (IDP) and an Authorization
server (AuthZ). The responsibility of this pair is to authenticate the user and
issue access tokens (in JWT format and using authorization flow of OAuth 2.0).
The requests to the access proxy should have the access token as a Bearer
Authorization header. Based on that, the proxy decides whether to grant access
for a FHIR query.

<img src="doc/summary.png" width=50% alt="Modules involved in FHIR authorization/access-control">

For more information on the technical design,
[see the design doc](doc/design.md).

# Modules

The proxy consists of a core, which is in the [server](server) module, and a set
of _access-checker_ plugins, which can be implemented by third parties and added
to the proxy server. Two sample plugins are implemented in the
[plugins](plugins) module. There is also a sample `exec` module which shows how
all pieces can be woven together into a single Spring Boot app. To build all
modules, from the root run:

```shell
mvn package
```

The server and the plugins can be run together through this executable jar (
`--server.port` is just one of the many default Spring Boot flags):

```shell
java -jar exec/target/exec-0.1.0.jar --server.port=8081
```

Note that extra access-checker plugins can be added through the `loader.path`
property (although it is probably easier to build them into your server):

```shell
java -Dloader.path="PATH-TO-ADDITIONAL-PLUGINGS/custom-plugins.jar" \
  -jar exec/target/exec-0.1.0.jar --server.port=8081
```

The plugin library can be swapped with any third party access-checker as
described in the [plugins](plugins) directory and
[the wiki](https://github.com/google/fhir-gateway/wiki/Understanding-access-checker-plugins).

Note: Spring Boot is not a requirement for using FHIR Information Gateway; we
just use it to simplify the
[MainApp](exec/src/main/java/com/google/fhir/gateway/MainApp.java). The only
Spring-related requirement is to do a
[@ComponentScan](https://docs.spring.io/spring-framework/docs/current/javadoc-api/org/springframework/context/annotation/ComponentScan.html)
to find all access-checker plugins in the classpath.

# Configuration parameters

The configuration parameters are provided through environment variables:

- `PROXY_TO`: The base url of the FHIR store e.g.:

  ```shell
  export PROXY_TO=https://example.com/fhir
  ```

- `TOKEN_ISSUER`: The URL of the access token issuer, e.g.:

  ```shell
  export TOKEN_ISSUER=http://localhost:9080/auth/realms/test
  ```

  The above example is based on the default config of a test IDP+AuthZ
  [Keycloak](https://github.com/Alvearie/keycloak-extensions-for-fhir) server.
  To see how this server is configured, check the
  [docker/keycloak](docker/keycloak) directory. If you want to use a
  SMART-on-FHIR app use this realm instead:

  ```shell
  export TOKEN_ISSUER=http://localhost:9080/auth/realms/test-smart
  ```

- `ACCESS_CHECKER`: The access-checker to use. Each access-checker has a name
  (see [plugins](plugins) for details) and this variable should be set to the
  name of the plugin to use. For example, to use one of the sample plugins
  include one of:

  ```shell
  export ACCESS_CHECKER=list
  export ACCESS_CHECKER=patient
  ```

  For more information on how access-checkers work and building your own, see
  [Understanding access checker plugins](https://github.com/google/fhir-gateway/wiki/Understanding-access-checker-plugins).

- `ALLOWED_QUERIES_FILE`: A list of URL requests that should bypass the access
  checker and always be allowed.
<<<<<<< HEAD
  [`AllowedQueriesChecker`](https://github.com/google/fhir-gateway/blob/main/server/src/main/java/com/google/fhir/gateway/AllowedQueriesChecker.java)compares
  the incoming request with a configured set of allowed-queries. The intended
  use of this checker is to override all other access-checkers for certain
  user-defined criteria. The user defines their criteria in a config file and if
  the URL query matches an entry in the config file, access is granted.
=======
  [`AllowedQueriesChecker`](https://github.com/google/fhir-gateway/blob/main/server/src/main/java/com/google/fhir/gateway/AllowedQueriesChecker.java)
  compares the incoming request with a configured set of allowed-queries. The
  intended use of this checker is to override all other access-checkers for
  certain user-defined criteria. The user defines their criteria in a config
  file and if the URL query matches an entry in the config file, access is
  granted.
>>>>>>> 85c9bfab
  [AllowedQueriesConfig](https://github.com/google/fhir-gateway/blob/main/server/src/main/java/com/google/fhir/gateway/AllowedQueriesConfig.java)
  provides all the supported configurations. An example of this is
  [`hapi_page_url_allowed_queries.json`](https://github.com/google/fhir-gateway/blob/main/resources/hapi_page_url_allowed_queries.json).
  To use this file with `ALLOWED_QUERIES_FILE`:

  ```shell
  export ALLOWED_QUERIES_FILE="resources/hapi_page_url_allowed_queries.json"
  ```

- `BACKEND_TYPE`: The type of backend, either `HAPI` or `GCP`. `HAPI` should be
  used for most FHIR servers, while `GCP` should be used for GCP FHIR stores.

## Gateway to server access

The proxy must be able to send FHIR queries to the FHIR server. The FHIR server
must be configured to accept connections from the proxy while rejecting most
other requests.

If you use a
[GCP FHIR store](https://cloud.google.com/healthcare-api/docs/concepts/fhir) you
have the following options:

- If you have access to the FHIR store, you can use your own credentials by
  doing
  [application-default login](https://cloud.google.com/sdk/gcloud/reference/auth/application-default/login).
  This is useful when testing the proxy on your local machine, and you have
  access to the FHIR server through your credentials.
- Use a service account with required access (e.g., "Healthcare FHIR Resource
  Reader", "Healthcare Dataset Viewer", "Healthcare FHIR Store Viewer"). You can
  then run the proxy in the same GCP project on a VM with this service account.
- [not-recommended] You can create and download a key file for the above service
  account, then use it with
  ```shell
  export GOOGLE_APPLICATION_CREDENTIALS="PATH_TO_THE_JSON_KEY_FILE"
  ```

Once you have set all the above, you can run the proxy server. The sample `exec`
module uses [Apache Tomcat](https://tomcat.apache.org/) through
[Spring Boot](https://spring.io/projects/spring-boot) and the usual
configuration parameters apply, e.g., to run on port 8081:

```shell
java -jar exec/target/exec-0.1.0.jar --server.port=8081
```

## Docker

The proxy is also available as a [docker image](Dockerfile):

```shell
$ docker run -p 8081:8080 -e TOKEN_ISSUER=[token_issuer_url] \
  -e PROXY_TO=[fhir_server_url] -e ACCESS_CHECKER=list \
  us-docker.pkg.dev/fhir-proxy-build/stable/fhir-access-proxy:latest
```

Note if the `TOKEN_ISSUER` is on the `localhost` you may need to bypass proxy's
token issuer check by setting `RUN_MODE=DEV` environment variable if you are
accessing the proxy from an Android emulator, which runs on a separate network.

[Try the proxy with test servers in Docker](https://github.com/google/fhir-gateway/wiki/Try-out-FHIR-Information-Gateway).

GCP note: if this is not on a VM with proper service account (e.g., on a local
host), you need to pass GCP credentials to it, for example by mapping the
`.config/gcloud` volume (i.e., add `-v ~/.config/gcloud:/root/.config/gcloud` to
the above command).

# How to use this proxy

Once the proxy is running, we first need to fetch an access token from the
`TOKEN_ISSUER`; you need the test `username` and `password` plus the
`client_id`:

```shell
$ curl -X POST -d 'client_id=CLIENT_ID' -d 'username=testuser' \
  -d 'password=testpass' -d 'grant_type=password' \
"http://localhost:9080/auth/realms/test/protocol/openid-connect/token"
```

We need the `access_token` of the returned JSON to be able to convince the proxy
to authorize our FHIR requests (there is also a `refresh_token` in the above
response). Assuming this is stored in the `ACCESS_TOKEN` environment variable,
we can access the FHIR store:

```shell
$ curl -X GET -H "Authorization: Bearer ${ACCESS_TOKEN}" \
-H "Content-Type: application/json; charset=utf-8" \
'http://localhost:8081/Patient/f16b5191-af47-4c5a-b9ca-71e0a4365824'
```

```shell
$ curl -X PUT -H "Authorization: Bearer ${ACCESS_TOKEN}" \
-H "Content-Type: application/json; charset=utf-8" \
'http://localhost:8081/Patient/f16b5191-af47-4c5a-b9ca-71e0a4365824' \
-d @Patient_f16b5191-af47-4c5a-b9ca-71e0a4365824_modified.json
```

Of course, whether a query is accepted or denied, depends on the access-checker
used and the `ACCESS_TOKEN` claims. For example, for `ACCESS_CHECKER=list` there
should be a `patient_list` claim which is the ID of a `List` FHIR resource with
all the patients that this user has access to. For `ACCESS_CHECKER=patient`,
there should be a `patient_id` claim with a valid Patient resource ID.

# Acknowledgement

This proxy is implemented as a
[HAPI FHIR Plain Server](https://hapifhir.io/hapi-fhir/docs/server_plain/introduction.html),
starting from this
[hapi-fhirstarters-simple-server](https://github.com/FirelyTeam/fhirstarters/tree/master/java/hapi-fhirstarters-simple-server)
example.<|MERGE_RESOLUTION|>--- conflicted
+++ resolved
@@ -106,20 +106,12 @@
 
 - `ALLOWED_QUERIES_FILE`: A list of URL requests that should bypass the access
   checker and always be allowed.
-<<<<<<< HEAD
-  [`AllowedQueriesChecker`](https://github.com/google/fhir-gateway/blob/main/server/src/main/java/com/google/fhir/gateway/AllowedQueriesChecker.java)compares
-  the incoming request with a configured set of allowed-queries. The intended
-  use of this checker is to override all other access-checkers for certain
-  user-defined criteria. The user defines their criteria in a config file and if
-  the URL query matches an entry in the config file, access is granted.
-=======
   [`AllowedQueriesChecker`](https://github.com/google/fhir-gateway/blob/main/server/src/main/java/com/google/fhir/gateway/AllowedQueriesChecker.java)
   compares the incoming request with a configured set of allowed-queries. The
   intended use of this checker is to override all other access-checkers for
   certain user-defined criteria. The user defines their criteria in a config
   file and if the URL query matches an entry in the config file, access is
   granted.
->>>>>>> 85c9bfab
   [AllowedQueriesConfig](https://github.com/google/fhir-gateway/blob/main/server/src/main/java/com/google/fhir/gateway/AllowedQueriesConfig.java)
   provides all the supported configurations. An example of this is
   [`hapi_page_url_allowed_queries.json`](https://github.com/google/fhir-gateway/blob/main/resources/hapi_page_url_allowed_queries.json).
