/*
 * Copyright 2021-2023 Google LLC
 *
 * Licensed under the Apache License, Version 2.0 (the "License");
 * you may not use this file except in compliance with the License.
 * You may obtain a copy of the License at
 *
 *       http://www.apache.org/licenses/LICENSE-2.0
 *
 * Unless required by applicable law or agreed to in writing, software
 * distributed under the License is distributed on an "AS IS" BASIS,
 * WITHOUT WARRANTIES OR CONDITIONS OF ANY KIND, either express or implied.
 * See the License for the specific language governing permissions and
 * limitations under the License.
 */
package com.google.fhir.gateway;

import static org.hamcrest.MatcherAssert.assertThat;
import static org.hamcrest.Matchers.equalTo;
import static org.mockito.Mockito.when;

import ca.uhn.fhir.rest.api.RequestTypeEnum;
import com.google.common.collect.Maps;
import com.google.common.io.Resources;
import com.google.fhir.gateway.interfaces.RequestDetailsReader;
import java.io.IOException;
import java.net.URL;
import java.util.Map;
import org.junit.Test;
import org.junit.runner.RunWith;
import org.mockito.Mock;
import org.mockito.junit.MockitoJUnitRunner;

@RunWith(MockitoJUnitRunner.class)
public class AllowedQueriesCheckerTest {

  // TODO find a better way to make a real request object from a URL string to avoid over-mocking.
  @Mock protected RequestDetailsReader requestMock;

  @Test
  public void validGetPagesQuery() throws IOException {
    // Query: GET ?_getpages=A_PAGE_ID
    when(requestMock.getRequestPath()).thenReturn("");
    Map<String, String[]> params = Maps.newHashMap();
    params.put("_getpages", new String[] {"A_PAGE_ID"});
    when(requestMock.getParameters()).thenReturn(params);
    URL configFileUrl = Resources.getResource("hapi_page_url_allowed_queries.json");
    AllowedQueriesChecker testInstance = new AllowedQueriesChecker(configFileUrl.getPath());
    assertThat(testInstance.checkAccess(requestMock).canAccess(), equalTo(true));
  }

  @Test
  public void validGetPagesQueryExtraValue() throws IOException {
    // Query: GET ?_getpages=A_PAGE_ID,A_SECOND_ID
    when(requestMock.getRequestPath()).thenReturn("");
    Map<String, String[]> params = Maps.newHashMap();
    params.put("_getpages", new String[] {"A_PAGE_ID", "A_SECOND_ID"});
    when(requestMock.getParameters()).thenReturn(params);
    URL configFileUrl = Resources.getResource("hapi_page_url_allowed_queries.json");
    AllowedQueriesChecker testInstance = new AllowedQueriesChecker(configFileUrl.getPath());
    assertThat(testInstance.checkAccess(requestMock).canAccess(), equalTo(true));
  }

  @Test
  public void validGetPagesQueryExtraParam() throws IOException {
    // Query: GET ?_getpages=A_PAGE_ID&another_param=SOMETHING
    when(requestMock.getRequestPath()).thenReturn("");
    Map<String, String[]> params = Maps.newHashMap();
    params.put("_getpages", new String[] {"A_PAGE_ID"});
    params.put("another_param", new String[] {"SOMETHING"});
    when(requestMock.getParameters()).thenReturn(params);
    URL configFileUrl = Resources.getResource("hapi_page_url_allowed_queries.json");
    AllowedQueriesChecker testInstance = new AllowedQueriesChecker(configFileUrl.getPath());
    assertThat(testInstance.checkAccess(requestMock).canAccess(), equalTo(true));
  }

  @Test
  public void validUnAuthenticatedQuery() throws IOException {
    when(requestMock.getRequestPath()).thenReturn("Composition");
    URL configFileUrl = Resources.getResource("allowed_unauthenticated_queries.json");

    AllowedQueriesChecker testInstance = new AllowedQueriesChecker(configFileUrl.getPath());

    assertThat(testInstance.checkUnAuthenticatedAccess(requestMock).canAccess(), equalTo(true));
  }

  @Test
<<<<<<< HEAD
  public void validExactPathMatch() throws IOException {
    when(requestMock.getRequestPath()).thenReturn("Observation");
    URL configFileUrl = Resources.getResource("allowed_queries_with_path_type.json");

    AllowedQueriesChecker testInstance = new AllowedQueriesChecker(configFileUrl.getPath());

    assertThat(testInstance.checkAccess(requestMock).canAccess(), equalTo(true));
  }

  @Test
  public void validPathRegexMatch() throws IOException {
    when(requestMock.getRequestPath()).thenReturn("Composition/233");
    URL configFileUrl = Resources.getResource("allowed_queries_with_path_type.json");

    AllowedQueriesChecker testInstance = new AllowedQueriesChecker(configFileUrl.getPath());

    assertThat(testInstance.checkAccess(requestMock).canAccess(), equalTo(true));
  }

  @Test
  public void validRequestTypeMatch() throws IOException {
    when(requestMock.getRequestPath()).thenReturn("Encounter");
    when(requestMock.getRequestType()).thenReturn(RequestTypeEnum.GET);
    URL configFileUrl = Resources.getResource("allowed_queries_with_path_type.json");

    AllowedQueriesChecker testInstance = new AllowedQueriesChecker(configFileUrl.getPath());

    assertThat(testInstance.checkAccess(requestMock).canAccess(), equalTo(true));
  }

  @Test
=======
>>>>>>> 85c9bfab
  public void noMatchForObservationQuery() throws IOException {
    // Query: GET /Observation?_getpages=A_PAGE_ID
    when(requestMock.getRequestPath()).thenReturn("/Observation");
    URL configFileUrl = Resources.getResource("hapi_page_url_allowed_queries.json");
    AllowedQueriesChecker testInstance = new AllowedQueriesChecker(configFileUrl.getPath());
    assertThat(testInstance.checkAccess(requestMock).canAccess(), equalTo(false));
  }

  @Test(expected = IllegalArgumentException.class)
  public void configNullPath() throws IOException {
    URL configFileUrl = Resources.getResource("no_path_allowed_queries.json");
    AllowedQueriesChecker testInstance = new AllowedQueriesChecker(configFileUrl.getPath());
  }

  @Test(expected = IllegalArgumentException.class)
  public void malformedConfig() throws IOException {
    URL configFileUrl = Resources.getResource("malformed_allowed_queries.json");
    AllowedQueriesChecker testInstance = new AllowedQueriesChecker(configFileUrl.getPath());
  }

  @Test
  public void denyGetPagesQueryExtraParam() throws IOException {
    // Query: GET ?_getpages=A_PAGE_ID&another_param=SOMETHING
    when(requestMock.getRequestPath()).thenReturn("");
    Map<String, String[]> params = Maps.newHashMap();
    params.put("_getpages", new String[] {"A_PAGE_ID"});
    params.put("another_param", new String[] {"SOMETHING"});
    when(requestMock.getParameters()).thenReturn(params);
    URL configFileUrl = Resources.getResource("allowed_queries_with_no_extra_params.json");
    AllowedQueriesChecker testInstance = new AllowedQueriesChecker(configFileUrl.getPath());
    assertThat(testInstance.checkAccess(requestMock).canAccess(), equalTo(false));
  }

  @Test
  public void denyQueryWithoutRequiredParam() throws IOException {
    // Query: GET ?another_param=SOMETHING
    when(requestMock.getRequestPath()).thenReturn("");
    Map<String, String[]> params = Maps.newHashMap();
    params.put("another_param", new String[] {"SOMETHING"});
    URL configFileUrl = Resources.getResource("hapi_page_url_allowed_queries.json");
    AllowedQueriesChecker testInstance = new AllowedQueriesChecker(configFileUrl.getPath());
    assertThat(testInstance.checkAccess(requestMock).canAccess(), equalTo(false));
  }

  @Test
  public void denyUnAuthenticatedQuery() throws IOException {
    when(requestMock.getRequestPath()).thenReturn("Patient");
    URL configFileUrl = Resources.getResource("allowed_unauthenticated_queries.json");

    AllowedQueriesChecker testInstance = new AllowedQueriesChecker(configFileUrl.getPath());

    assertThat(testInstance.checkUnAuthenticatedAccess(requestMock).canAccess(), equalTo(false));
  }
<<<<<<< HEAD

  @Test
  public void denyPathMisMatch() throws IOException {
    when(requestMock.getRequestPath()).thenReturn("Patient");
    URL configFileUrl = Resources.getResource("allowed_queries_with_path_type.json");

    AllowedQueriesChecker testInstance = new AllowedQueriesChecker(configFileUrl.getPath());

    assertThat(testInstance.checkAccess(requestMock).canAccess(), equalTo(false));
  }

  @Test
  public void denyRequestTypeMisMatch() throws IOException {
    when(requestMock.getRequestPath()).thenReturn("Encounter");
    when(requestMock.getRequestType()).thenReturn(RequestTypeEnum.POST);
    URL configFileUrl = Resources.getResource("allowed_queries_with_path_type.json");

    AllowedQueriesChecker testInstance = new AllowedQueriesChecker(configFileUrl.getPath());

    assertThat(testInstance.checkAccess(requestMock).canAccess(), equalTo(false));
  }
=======
>>>>>>> 85c9bfab
}<|MERGE_RESOLUTION|>--- conflicted
+++ resolved
@@ -85,7 +85,6 @@
   }
 
   @Test
-<<<<<<< HEAD
   public void validExactPathMatch() throws IOException {
     when(requestMock.getRequestPath()).thenReturn("Observation");
     URL configFileUrl = Resources.getResource("allowed_queries_with_path_type.json");
@@ -117,8 +116,6 @@
   }
 
   @Test
-=======
->>>>>>> 85c9bfab
   public void noMatchForObservationQuery() throws IOException {
     // Query: GET /Observation?_getpages=A_PAGE_ID
     when(requestMock.getRequestPath()).thenReturn("/Observation");
@@ -172,7 +169,6 @@
 
     assertThat(testInstance.checkUnAuthenticatedAccess(requestMock).canAccess(), equalTo(false));
   }
-<<<<<<< HEAD
 
   @Test
   public void denyPathMisMatch() throws IOException {
@@ -194,6 +190,5 @@
 
     assertThat(testInstance.checkAccess(requestMock).canAccess(), equalTo(false));
   }
-=======
->>>>>>> 85c9bfab
+
 }