--- conflicted
+++ resolved
@@ -375,16 +375,11 @@
             return true;
           }
 
-          public void preProcess(ServletRequestDetails servletRequestDetails) {}
-
           public RequestMutation getRequestMutation(RequestDetailsReader requestDetailsReader) {
             return RequestMutation.builder().queryParams(paramMutations).build();
-          }
-
-<<<<<<< HEAD
+          } 
+      
           @Override
-=======
->>>>>>> 72598a73
           public String postProcess(
               RequestDetailsReader requestDetailsReader, HttpResponse response) throws IOException {
             return null;
