/*
 * Copyright 2021-2023 Google LLC
 *
 * Licensed under the Apache License, Version 2.0 (the "License");
 * you may not use this file except in compliance with the License.
 * You may obtain a copy of the License at
 *
 *       http://www.apache.org/licenses/LICENSE-2.0
 *
 * Unless required by applicable law or agreed to in writing, software
 * distributed under the License is distributed on an "AS IS" BASIS,
 * WITHOUT WARRANTIES OR CONDITIONS OF ANY KIND, either express or implied.
 * See the License for the specific language governing permissions and
 * limitations under the License.
 */
package com.google.fhir.gateway;

import static org.hamcrest.MatcherAssert.assertThat;
import static org.hamcrest.Matchers.arrayContainingInAnyOrder;
import static org.hamcrest.Matchers.equalTo;
import static org.hamcrest.Matchers.instanceOf;
import static org.mockito.ArgumentMatchers.any;
import static org.mockito.ArgumentMatchers.anyBoolean;
import static org.mockito.ArgumentMatchers.anyInt;
import static org.mockito.ArgumentMatchers.anyString;
import static org.mockito.Mockito.when;

import ca.uhn.fhir.context.FhirContext;
import ca.uhn.fhir.parser.IParser;
import ca.uhn.fhir.rest.api.server.IRestfulResponse;
import ca.uhn.fhir.rest.server.RestfulServer;
import ca.uhn.fhir.rest.server.exceptions.ForbiddenOperationException;
import ca.uhn.fhir.rest.server.servlet.ServletRequestDetails;
import ca.uhn.fhir.rest.server.servlet.ServletRestfulResponse;
import com.google.common.collect.Lists;
import com.google.common.collect.Maps;
import com.google.common.io.Resources;
import com.google.fhir.gateway.interfaces.AccessChecker;
import com.google.fhir.gateway.interfaces.AccessDecision;
import com.google.fhir.gateway.interfaces.NoOpAccessDecision;
import com.google.fhir.gateway.interfaces.RequestDetailsReader;
import com.google.fhir.gateway.interfaces.RequestMutation;
import com.google.gson.Gson;
import java.io.IOException;
import java.io.StringWriter;
import java.io.Writer;
import java.net.URL;
import java.nio.charset.StandardCharsets;
import java.util.HashMap;
import java.util.List;
import java.util.Map;
import javax.servlet.http.HttpServletRequest;
import javax.servlet.http.HttpServletResponse;
import org.apache.http.HttpResponse;
import org.apache.http.HttpStatus;
import org.hl7.fhir.instance.model.api.IBaseResource;
import org.hl7.fhir.r4.model.CapabilityStatement;
import org.junit.Before;
import org.junit.Test;
import org.junit.runner.RunWith;
import org.mockito.Answers;
import org.mockito.Mock;
import org.mockito.Mockito;
import org.mockito.junit.MockitoJUnitRunner;
import org.springframework.mock.web.MockHttpServletResponse;

@RunWith(MockitoJUnitRunner.class)
public class BearerAuthorizationInterceptorTest {

  private static final FhirContext fhirContext = FhirContext.forR4();

  private BearerAuthorizationInterceptor testInstance;

  private static final String BASE_URL = "http://myproxy/fhir";
  private static final String FHIR_STORE =
      "https://healthcare.googleapis.com/v1/projects/fhir-sdk/locations/us/datasets/"
          + "synthea-sample-data/fhirStores/gcs-data/fhir";
  @Mock private HttpFhirClient fhirClientMock;

  @Mock private RestfulServer serverMock;

  @Mock private TokenVerifier tokenVerifierMock;

  @Mock private ServletRequestDetails requestMock;

  @Mock(answer = Answers.RETURNS_DEEP_STUBS)
  private HttpResponse fhirResponseMock;

  private final Writer writerStub = new StringWriter();

  private BearerAuthorizationInterceptor createTestInstance(
      boolean isAccessGranted, String allowedQueriesConfig) throws IOException {
    return new BearerAuthorizationInterceptor(
        fhirClientMock,
        tokenVerifierMock,
        serverMock,
        (jwt, httpFhirClient, fhirContext, patientFinder) ->
            new AccessChecker() {
              @Override
              public AccessDecision checkAccess(RequestDetailsReader requestDetails) {
                return new NoOpAccessDecision(isAccessGranted);
              }
            },
        new AllowedQueriesChecker(allowedQueriesConfig));
  }

  @Before
  public void setUp() throws IOException {
    when(serverMock.getServerBaseForRequest(any(ServletRequestDetails.class))).thenReturn(BASE_URL);
    when(serverMock.getFhirContext()).thenReturn(fhirContext);
    when(fhirClientMock.handleRequest(requestMock)).thenReturn(fhirResponseMock);
    when(fhirClientMock.getBaseUrl()).thenReturn(FHIR_STORE);
    testInstance = createTestInstance(true, null);
  }

  private void setupBearerAndFhirResponse(String fhirStoreResponse) throws IOException {
    setupFhirResponse(fhirStoreResponse, true);
  }

  private void setupFhirResponse(String fhirStoreResponse, boolean addBearer) throws IOException {
    if (addBearer) {
      when(requestMock.getHeader("Authorization")).thenReturn("Bearer ANYTHING");
    }
    IRestfulResponse proxyResponseMock = Mockito.mock(IRestfulResponse.class);
    when(requestMock.getResponse()).thenReturn(proxyResponseMock);
    when(proxyResponseMock.getResponseWriter(
            anyInt(), anyString(), anyString(), anyString(), anyBoolean()))
        .thenReturn(writerStub);
    TestUtil.setUpFhirResponseMock(fhirResponseMock, fhirStoreResponse);
  }

  @Test
  public void authorizeRequestPatient() throws IOException {
    URL patientUrl = Resources.getResource("test_patient.json");
    String testPatientJson = Resources.toString(patientUrl, StandardCharsets.UTF_8);
    setupBearerAndFhirResponse(testPatientJson);
    testInstance.authorizeRequest(requestMock);
    assertThat(testPatientJson, equalTo(writerStub.toString()));
  }

  @Test
  public void authorizeRequestList() throws IOException {
    URL patientUrl = Resources.getResource("patient-list-example.json");
    String testListJson = Resources.toString(patientUrl, StandardCharsets.UTF_8);
    setupBearerAndFhirResponse(testListJson);
    testInstance.authorizeRequest(requestMock);
    assertThat(testListJson, equalTo(writerStub.toString()));
  }

  @Test
  public void authorizeRequestTestReplaceUrl() throws IOException {
    URL searchUrl = Resources.getResource("patient_id_search.json");
    String testPatientIdSearch = Resources.toString(searchUrl, StandardCharsets.UTF_8);
    setupBearerAndFhirResponse(testPatientIdSearch);
    testInstance.authorizeRequest(requestMock);
    String replaced = testPatientIdSearch.replaceAll(FHIR_STORE, BASE_URL);
    assertThat(replaced, equalTo(writerStub.toString()));
  }

  @Test
  public void authorizeRequestTestResourceErrorResponse() throws IOException {
    URL errorUrl = Resources.getResource("error_operation_outcome.json");
    String errorResponse = Resources.toString(errorUrl, StandardCharsets.UTF_8);
    setupBearerAndFhirResponse(errorResponse);
    when(fhirResponseMock.getStatusLine().getStatusCode())
        .thenReturn(HttpStatus.SC_INTERNAL_SERVER_ERROR);
    testInstance.authorizeRequest(requestMock);
    String replaced = errorResponse.replaceAll(FHIR_STORE, BASE_URL);
    assertThat(replaced, equalTo(writerStub.toString()));
  }

  void noAuthRequestSetup(String requestPath) throws IOException {
    IRestfulResponse proxyResponseMock = Mockito.mock(IRestfulResponse.class);
    when(requestMock.getResponse()).thenReturn(proxyResponseMock);
    when(proxyResponseMock.getResponseWriter(
            anyInt(), anyString(), anyString(), anyString(), anyBoolean()))
        .thenReturn(writerStub);
    when(requestMock.getRequestPath()).thenReturn(requestPath);
  }

  @Test
  public void authorizeRequestWellKnown() throws IOException {
    noAuthRequestSetup(BearerAuthorizationInterceptor.WELL_KNOWN_CONF_PATH);
    HttpServletRequest servletRequestMock = Mockito.mock(HttpServletRequest.class);
    when(requestMock.getServletRequest()).thenReturn(servletRequestMock);
    when(servletRequestMock.getProtocol()).thenReturn("HTTP/1.1");
    URL idpUrl = Resources.getResource("idp_keycloak_config.json");
    String testIdpConfig = Resources.toString(idpUrl, StandardCharsets.UTF_8);
    when(tokenVerifierMock.getWellKnownConfig()).thenReturn(testIdpConfig);

    testInstance.authorizeRequest(requestMock);
    Gson gson = new Gson();
    Map<String, Object> jsonMap = Maps.newHashMap();
    jsonMap = gson.fromJson(writerStub.toString(), jsonMap.getClass());
    assertThat(jsonMap.get("issuer"), equalTo("https://token.issuer/realms/test"));
    assertThat(
        jsonMap.get("authorization_endpoint"),
        equalTo("https://token.issuer/protocol/openid-connect/auth"));
    assertThat(
        jsonMap.get("token_endpoint"),
        equalTo("https://token.issuer/protocol/openid-connect/token"));
    assertThat(
        jsonMap.get("jwks_uri"), equalTo("https://token.issuer/protocol/openid-connect/certs"));
    assertThat(
        jsonMap.get("grant_types_supported"), equalTo(Lists.newArrayList("authorization_code")));
    assertThat(
        jsonMap.get("response_types_supported"),
        equalTo(
            Lists.newArrayList(
                "code",
                "none",
                "id_token",
                "token",
                "id_token token",
                "code id_token",
                "code token",
                "code id_token token")));
    assertThat(
        jsonMap.get("subject_types_supported"), equalTo(Lists.newArrayList("public", "pairwise")));
    assertThat(
        jsonMap.get("id_token_signing_alg_values_supported"),
        equalTo(
            Lists.newArrayList(
                "PS384", "ES384", "RS384", "HS256", "HS512", "ES256", "RS256", "HS384", "ES512",
                "PS256", "PS512", "RS512")));
    assertThat(
        jsonMap.get("code_challenge_methods_supported"), equalTo(Lists.newArrayList("S256")));
  }

  @Test
  public void authorizeRequestMetadata() throws IOException {
    noAuthRequestSetup(BearerAuthorizationInterceptor.METADATA_PATH);
    URL capabilityUrl = Resources.getResource("capability.json");
    String capabilityJson = Resources.toString(capabilityUrl, StandardCharsets.UTF_8);
    setupBearerAndFhirResponse(capabilityJson);
    testInstance.authorizeRequest(requestMock);
    IParser parser = fhirContext.newJsonParser();
    IBaseResource resource = parser.parseResource(writerStub.toString());
    assertThat(resource, instanceOf(CapabilityStatement.class));
    CapabilityStatement capability = (CapabilityStatement) resource;
    assertThat(capability.getRest().get(0).getSecurity().getCors(), equalTo(true));
    assertThat(
        capability.getRest().get(0).getSecurity().getService().get(0).getCoding().get(0).getCode(),
        equalTo("OAuth"));
  }

  @Test
  public void authorizeAllowedUnauthenticatedRequest() throws IOException {
    // Changing the access-checker to something that always denies except the allowed queries
    testInstance =
        createTestInstance(
            false, Resources.getResource("allowed_unauthenticated_queries.json").getPath());
    String responseJson = "{\"resourceType\": \"Bundle\"}";
    setupFhirResponse(responseJson, false);
    when(requestMock.getRequestPath()).thenReturn("Composition");

    testInstance.authorizeRequest(requestMock);

    assertThat(responseJson, equalTo(writerStub.toString()));
  }

  @Test(expected = ForbiddenOperationException.class)
  public void deniedRequest() throws IOException {
    // Changing the access-checker to something that always denies.
    testInstance =
        createTestInstance(
            false, Resources.getResource("allowed_unauthenticated_queries.json").getPath());
    setupBearerAndFhirResponse("never returned response");
    when(requestMock.getRequestPath()).thenReturn("Patient");

    testInstance.authorizeRequest(requestMock);
  }

  @Test
  public void mutateRequest() {
    ServletRequestDetails requestDetails = new ServletRequestDetails();
    requestDetails.addParameter("param1", new String[] {"param1-value1"});
    requestDetails.addParameter("param2", new String[] {"param2-value1"});

    HashMap<String, List<String>> paramMutations = new HashMap<>();
    paramMutations.put("param1", List.of("param1-value2"));
    paramMutations.put("param3", List.of("param3-value1", "param3-value2"));
    AccessDecision mutableAccessDecision =
        new AccessDecision() {
          public boolean canAccess() {
            return true;
          }

          public void preProcess(ServletRequestDetails servletRequestDetails) {}

          public RequestMutation getRequestMutation(RequestDetailsReader requestDetailsReader) {
            return RequestMutation.builder().queryParams(paramMutations).build();
          }

<<<<<<< HEAD
          @Override
=======
>>>>>>> 65a49751
          public String postProcess(
              RequestDetailsReader requestDetailsReader, HttpResponse response) throws IOException {
            return null;
          }
        };

    testInstance.mutateRequest(requestDetails, mutableAccessDecision);

    assertThat(
        requestDetails.getParameters().get("param1"), arrayContainingInAnyOrder("param1-value2"));
    assertThat(
        requestDetails.getParameters().get("param2"), arrayContainingInAnyOrder("param2-value1"));
    assertThat(
        requestDetails.getParameters().get("param3"),
        arrayContainingInAnyOrder("param3-value2", "param3-value1"));
  }

  @Test
  public void shouldSendGzippedResponseWhenRequested() throws IOException {
    testInstance = createTestInstance(true, null);
    String responseJson = "{\"resourceType\": \"Bundle\"}";
    when(requestMock.getHeader("Authorization")).thenReturn("Bearer ANYTHING");
    when(requestMock.getHeader("Accept-Encoding".toLowerCase())).thenReturn("gzip");

    // requestMock.getResponse() {@link ServletRequestDetails#getResponse()} is an abstraction HAPI
    // provides to access the response object which is of type ServletRestfulResponse {@link
    // ServletRestfulResponse}. Internally HAPI uses the HttpServletResponse {@link
    // HttpServletResponse} object to perform any response related operations for this wrapper class
    // ServletRestfulResponse. We have to perform mocking at two levels: one with
    // requestMock.getResponse() because this is how we access the wrapper response object and write
    // to it. We also need to perform a deeper level mock using requestMock.getServletResponse()
    // {@link ServletRequestDetails#getServletResponse()} for the internal HAPI operations to be
    // performed successfully. This complication arises from us mocking the request object. Had the
    // object been not mocked, and set by a server we would not have needed to do this levels of
    // mocks.
    when(requestMock.getServer()).thenReturn(serverMock);
    ServletRestfulResponse proxyResponseMock = new ServletRestfulResponse(requestMock);
    when(requestMock.getResponse()).thenReturn(proxyResponseMock);
    HttpServletResponse proxyServletResponseMock = new MockHttpServletResponse();
    when(requestMock.getServletResponse()).thenReturn(proxyServletResponseMock);
    TestUtil.setUpFhirResponseMock(fhirResponseMock, responseJson);

    testInstance.authorizeRequest(requestMock);

    assertThat(
        proxyServletResponseMock.getHeader("Content-Encoding".toLowerCase()), equalTo("gzip"));
  }
}<|MERGE_RESOLUTION|>--- conflicted
+++ resolved
@@ -292,10 +292,7 @@
             return RequestMutation.builder().queryParams(paramMutations).build();
           }
 
-<<<<<<< HEAD
           @Override
-=======
->>>>>>> 65a49751
           public String postProcess(
               RequestDetailsReader requestDetailsReader, HttpResponse response) throws IOException {
             return null;
