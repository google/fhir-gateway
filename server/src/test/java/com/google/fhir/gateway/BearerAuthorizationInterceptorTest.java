/*
 * Copyright 2021-2023 Google LLC
 *
 * Licensed under the Apache License, Version 2.0 (the "License");
 * you may not use this file except in compliance with the License.
 * You may obtain a copy of the License at
 *
 *       http://www.apache.org/licenses/LICENSE-2.0
 *
 * Unless required by applicable law or agreed to in writing, software
 * distributed under the License is distributed on an "AS IS" BASIS,
 * WITHOUT WARRANTIES OR CONDITIONS OF ANY KIND, either express or implied.
 * See the License for the specific language governing permissions and
 * limitations under the License.
 */
package com.google.fhir.gateway;

import static org.hamcrest.MatcherAssert.assertThat;
import static org.hamcrest.Matchers.arrayContainingInAnyOrder;
import static org.hamcrest.Matchers.equalTo;
import static org.hamcrest.Matchers.instanceOf;
import static org.mockito.ArgumentMatchers.any;
import static org.mockito.ArgumentMatchers.anyBoolean;
import static org.mockito.ArgumentMatchers.anyInt;
import static org.mockito.ArgumentMatchers.anyString;
import static org.mockito.Mockito.when;

import ca.uhn.fhir.context.FhirContext;
import ca.uhn.fhir.parser.IParser;
import ca.uhn.fhir.rest.api.server.IRestfulResponse;
import ca.uhn.fhir.rest.server.RestfulServer;
import ca.uhn.fhir.rest.server.exceptions.AuthenticationException;
import ca.uhn.fhir.rest.server.exceptions.ForbiddenOperationException;
import ca.uhn.fhir.rest.server.servlet.ServletRequestDetails;
import ca.uhn.fhir.rest.server.servlet.ServletRestfulResponse;
import com.auth0.jwt.JWT;
import com.auth0.jwt.JWTCreator;
import com.auth0.jwt.algorithms.Algorithm;
import com.google.common.base.Preconditions;
import com.google.common.collect.Lists;
import com.google.common.collect.Maps;
import com.google.common.io.Resources;
import com.google.fhir.gateway.interfaces.AccessChecker;
import com.google.fhir.gateway.interfaces.AccessDecision;
import com.google.fhir.gateway.interfaces.NoOpAccessDecision;
import com.google.fhir.gateway.interfaces.RequestDetailsReader;
import com.google.fhir.gateway.interfaces.RequestMutation;
import com.google.gson.Gson;
import java.io.IOException;
import java.io.StringWriter;
import java.io.Writer;
import java.net.URI;
import java.net.URL;
import java.nio.charset.StandardCharsets;
import java.security.GeneralSecurityException;
import java.security.Key;
import java.security.KeyPair;
import java.security.KeyPairGenerator;
import java.security.interfaces.RSAPrivateKey;
import java.security.interfaces.RSAPublicKey;
import java.util.Base64;
import java.util.HashMap;
import java.util.List;
import java.util.Map;
import javax.servlet.http.HttpServletRequest;
import javax.servlet.http.HttpServletResponse;
import org.apache.http.HttpResponse;
import org.apache.http.HttpStatus;
import org.hl7.fhir.instance.model.api.IBaseResource;
import org.hl7.fhir.r4.model.CapabilityStatement;
import org.junit.Before;
import org.junit.Test;
import org.junit.runner.RunWith;
import org.mockito.Answers;
import org.mockito.Mock;
import org.mockito.Mockito;
import org.mockito.junit.MockitoJUnitRunner;
import org.slf4j.Logger;
import org.slf4j.LoggerFactory;
import org.springframework.mock.web.MockHttpServletResponse;

@RunWith(MockitoJUnitRunner.class)
public class BearerAuthorizationInterceptorTest {

  private static final Logger logger =
      LoggerFactory.getLogger(BearerAuthorizationInterceptorTest.class);

  private static final FhirContext fhirContext = FhirContext.forR4();

  private BearerAuthorizationInterceptor testInstance;

  private static final String BASE_URL = "http://myprxy/fhir";
  private static final String FHIR_STORE =
      "https://healthcare.googleapis.com/v1/projects/fhir-sdk/locations/us/datasets/"
          + "synthea-sample-data/fhirStores/gcs-data/fhir";
  private static final String TOKEN_ISSUER = "https://token.issuer";

  private KeyPair keyPair;

  @Mock private HttpFhirClient fhirClientMock;

  @Mock private RestfulServer serverMock;

  @Mock private HttpUtil httpUtilMock;

  @Mock private ServletRequestDetails requestMock;

  @Mock(answer = Answers.RETURNS_DEEP_STUBS)
  private HttpResponse fhirResponseMock;

  private final Writer writerStub = new StringWriter();

  private String generateKeyPairAndEncode() {
    try {
      KeyPairGenerator generator = KeyPairGenerator.getInstance("RSA");
      generator.initialize(1024);
      keyPair = generator.generateKeyPair();
      Key publicKey = keyPair.getPublic();
      Preconditions.checkState("X.509".equals(publicKey.getFormat()));
      return Base64.getEncoder().encodeToString(publicKey.getEncoded());
    } catch (GeneralSecurityException e) {
      logger.error("error in generating keys", e);
      Preconditions.checkState(false); // We should never get here!
    }
    return null;
  }

  private BearerAuthorizationInterceptor createTestInstance(
      boolean isAccessGranted, String allowedQueriesConfig) throws IOException {
    return new BearerAuthorizationInterceptor(
        fhirClientMock,
        TOKEN_ISSUER,
        "test",
        serverMock,
        httpUtilMock,
        (jwt, httpFhirClient, fhirContext, patientFinder) ->
            new AccessChecker() {
              @Override
              public AccessDecision checkAccess(RequestDetailsReader requestDetails) {
                return new NoOpAccessDecision(isAccessGranted);
              }
            },
        new AllowedQueriesChecker(allowedQueriesConfig));
  }

  @Before
  public void setUp() throws IOException {
    String publicKeyBase64 = generateKeyPairAndEncode();
    HttpResponse responseMock = Mockito.mock(HttpResponse.class, Answers.RETURNS_DEEP_STUBS);
    when(serverMock.getServerBaseForRequest(any(ServletRequestDetails.class))).thenReturn(BASE_URL);
    when(serverMock.getFhirContext()).thenReturn(fhirContext);
    when(httpUtilMock.getResourceOrFail(any(URI.class))).thenReturn(responseMock);
    TestUtil.setUpFhirResponseMock(
        responseMock, String.format("{public_key: '%s'}", publicKeyBase64));
    URL idpUrl = Resources.getResource("idp_keycloak_config.json");
    String testIdpConfig = Resources.toString(idpUrl, StandardCharsets.UTF_8);
    when(httpUtilMock.fetchWellKnownConfig(anyString(), anyString())).thenReturn(testIdpConfig);
    when(fhirClientMock.handleRequest(requestMock)).thenReturn(fhirResponseMock);
    when(fhirClientMock.getBaseUrl()).thenReturn(FHIR_STORE);
    when(requestMock.getHeader("Accept-Encoding".toLowerCase())).thenReturn("");
    testInstance = createTestInstance(true, null);
  }

  private String signJwt(JWTCreator.Builder jwtBuilder) {
    Algorithm algorithm =
        Algorithm.RSA256((RSAPublicKey) keyPair.getPublic(), (RSAPrivateKey) keyPair.getPrivate());
    String token = jwtBuilder.sign(algorithm);
    logger.debug(String.format(" The generated JWT is: %s", token));
    return token;
  }

  @Test
  public void decodeAndVerifyBearerTokenTest() {
    JWTCreator.Builder jwtBuilder = JWT.create().withIssuer(TOKEN_ISSUER);
    testInstance.decodeAndVerifyBearerToken("Bearer " + signJwt(jwtBuilder));
  }

  @Test(expected = AuthenticationException.class)
  public void decodeAndVerifyBearerTokenWrongIssuer() {
    JWTCreator.Builder jwtBuilder = JWT.create().withIssuer(TOKEN_ISSUER + "WRONG");
    testInstance.decodeAndVerifyBearerToken("Bearer " + signJwt(jwtBuilder));
  }

  @Test(expected = AuthenticationException.class)
  public void decodeAndVerifyBearerTokenBadSignature() {
    // We overwrite the original `keyPair` hence the signature won't match the original public key.
    generateKeyPairAndEncode();
    JWTCreator.Builder jwtBuilder = JWT.create().withIssuer(TOKEN_ISSUER);
    testInstance.decodeAndVerifyBearerToken("Bearer " + signJwt(jwtBuilder));
  }

  @Test(expected = AuthenticationException.class)
  public void decodeAndVerifyBearerTokenNoBearer() {
    JWTCreator.Builder jwtBuilder = JWT.create().withIssuer(TOKEN_ISSUER);
    testInstance.decodeAndVerifyBearerToken(signJwt(jwtBuilder));
  }

  @Test(expected = AuthenticationException.class)
  public void decodeAndVerifyBearerTokenMalformedBearer() {
    JWTCreator.Builder jwtBuilder = JWT.create().withIssuer(TOKEN_ISSUER);
    testInstance.decodeAndVerifyBearerToken("BearerTTT " + signJwt(jwtBuilder));
  }

  @Test(expected = AuthenticationException.class)
  public void decodeAndVerifyBearerTokenMalformedToken() {
    JWTCreator.Builder jwtBuilder = JWT.create().withIssuer(TOKEN_ISSUER);
    testInstance.decodeAndVerifyBearerToken("Bearer TTT");
  }

  private void authorizeRequestCommonSetUp(String fhirStoreResponse) throws IOException {
    JWTCreator.Builder jwtBuilder = JWT.create().withIssuer(TOKEN_ISSUER);
    String jwt = signJwt(jwtBuilder);
    when(requestMock.getHeader("Authorization")).thenReturn("Bearer " + jwt);
    setupFhirResponse(fhirStoreResponse);
  }

  private void setupFhirResponse(String fhirStoreResponse) throws IOException {
    IRestfulResponse proxyResponseMock = Mockito.mock(IRestfulResponse.class);
    when(requestMock.getResponse()).thenReturn(proxyResponseMock);
    when(proxyResponseMock.getResponseWriter(
            anyInt(), anyString(), anyString(), anyString(), anyBoolean()))
        .thenReturn(writerStub);
    TestUtil.setUpFhirResponseMock(fhirResponseMock, fhirStoreResponse);
  }

  @Test
  public void authorizeRequestPatient() throws IOException {
    URL patientUrl = Resources.getResource("test_patient.json");
    String testPatientJson = Resources.toString(patientUrl, StandardCharsets.UTF_8);
    authorizeRequestCommonSetUp(testPatientJson);
    testInstance.authorizeRequest(requestMock);
    assertThat(testPatientJson, equalTo(writerStub.toString()));
  }

  @Test
  public void authorizeRequestList() throws IOException {
    URL patientUrl = Resources.getResource("patient-list-example.json");
    String testListJson = Resources.toString(patientUrl, StandardCharsets.UTF_8);
    authorizeRequestCommonSetUp(testListJson);
    testInstance.authorizeRequest(requestMock);
    assertThat(testListJson, equalTo(writerStub.toString()));
  }

  @Test
  public void authorizeRequestTestReplaceUrl() throws IOException {
    URL searchUrl = Resources.getResource("patient_id_search.json");
    String testPatientIdSearch = Resources.toString(searchUrl, StandardCharsets.UTF_8);
    authorizeRequestCommonSetUp(testPatientIdSearch);
    testInstance.authorizeRequest(requestMock);
    String replaced = testPatientIdSearch.replaceAll(FHIR_STORE, BASE_URL);
    assertThat(replaced, equalTo(writerStub.toString()));
  }

  @Test
  public void authorizeRequestTestResourceErrorResponse() throws IOException {
    URL errorUrl = Resources.getResource("error_operation_outcome.json");
    String errorResponse = Resources.toString(errorUrl, StandardCharsets.UTF_8);
    authorizeRequestCommonSetUp(errorResponse);
    when(fhirResponseMock.getStatusLine().getStatusCode())
        .thenReturn(HttpStatus.SC_INTERNAL_SERVER_ERROR);
    testInstance.authorizeRequest(requestMock);
    String replaced = errorResponse.replaceAll(FHIR_STORE, BASE_URL);
    assertThat(replaced, equalTo(writerStub.toString()));
  }

  void noAuthRequestSetup(String requestPath) throws IOException {
    IRestfulResponse proxyResponseMock = Mockito.mock(IRestfulResponse.class);
    when(requestMock.getResponse()).thenReturn(proxyResponseMock);
    when(proxyResponseMock.getResponseWriter(
            anyInt(), anyString(), anyString(), anyString(), anyBoolean()))
        .thenReturn(writerStub);
    when(requestMock.getRequestPath()).thenReturn(requestPath);
  }

  @Test
  public void authorizeRequestWellKnown() throws IOException {
    noAuthRequestSetup(BearerAuthorizationInterceptor.WELL_KNOWN_CONF_PATH);
    HttpServletRequest servletRequestMock = Mockito.mock(HttpServletRequest.class);
    when(requestMock.getServletRequest()).thenReturn(servletRequestMock);
    when(servletRequestMock.getProtocol()).thenReturn("HTTP/1.1");
    testInstance.authorizeRequest(requestMock);
    Gson gson = new Gson();
    Map<String, Object> jsonMap = Maps.newHashMap();
    jsonMap = gson.fromJson(writerStub.toString(), jsonMap.getClass());
    assertThat(jsonMap.get("issuer"), equalTo("https://token.issuer/realms/test"));
    assertThat(
        jsonMap.get("authorization_endpoint"),
        equalTo("https://token.issuer/protocol/openid-connect/auth"));
    assertThat(
        jsonMap.get("token_endpoint"),
        equalTo("https://token.issuer/protocol/openid-connect/token"));
    assertThat(
        jsonMap.get("jwks_uri"), equalTo("https://token.issuer/protocol/openid-connect/certs"));
    assertThat(
        jsonMap.get("grant_types_supported"), equalTo(Lists.newArrayList("authorization_code")));
    assertThat(
        jsonMap.get("response_types_supported"),
        equalTo(
            Lists.newArrayList(
                "code",
                "none",
                "id_token",
                "token",
                "id_token token",
                "code id_token",
                "code token",
                "code id_token token")));
    assertThat(
        jsonMap.get("subject_types_supported"), equalTo(Lists.newArrayList("public", "pairwise")));
    assertThat(
        jsonMap.get("id_token_signing_alg_values_supported"),
        equalTo(
            Lists.newArrayList(
                "PS384", "ES384", "RS384", "HS256", "HS512", "ES256", "RS256", "HS384", "ES512",
                "PS256", "PS512", "RS512")));
    assertThat(
        jsonMap.get("code_challenge_methods_supported"), equalTo(Lists.newArrayList("S256")));
  }

  @Test
  public void authorizeRequestMetadata() throws IOException {
    noAuthRequestSetup(BearerAuthorizationInterceptor.METADATA_PATH);
    URL capabilityUrl = Resources.getResource("capability.json");
    String capabilityJson = Resources.toString(capabilityUrl, StandardCharsets.UTF_8);
    authorizeRequestCommonSetUp(capabilityJson);
    testInstance.authorizeRequest(requestMock);
    IParser parser = fhirContext.newJsonParser();
    IBaseResource resource = parser.parseResource(writerStub.toString());
    assertThat(resource, instanceOf(CapabilityStatement.class));
    CapabilityStatement capability = (CapabilityStatement) resource;
    assertThat(capability.getRest().get(0).getSecurity().getCors(), equalTo(true));
    assertThat(
        capability.getRest().get(0).getSecurity().getService().get(0).getCoding().get(0).getCode(),
        equalTo("OAuth"));
  }

  @Test
  public void authorizeAllowedUnauthenticatedRequest() throws IOException {
    // Changing the access-checker to something that always denies except the allowed queries
    testInstance =
        createTestInstance(
            false, Resources.getResource("allowed_unauthenticated_queries.json").getPath());
    String responseJson = "{\"resourceType\": \"Bundle\"}";
    setupFhirResponse(responseJson);
    when(requestMock.getRequestPath()).thenReturn("Composition");

    testInstance.authorizeRequest(requestMock);

    assertThat(responseJson, equalTo(writerStub.toString()));
  }

  @Test(expected = ForbiddenOperationException.class)
  public void deniedRequest() throws IOException {
    // Changing the access-checker to something that always denies.
    testInstance =
        createTestInstance(
            false, Resources.getResource("allowed_unauthenticated_queries.json").getPath());
    authorizeRequestCommonSetUp("never returned response");
    when(requestMock.getRequestPath()).thenReturn("Patient");

    testInstance.authorizeRequest(requestMock);
  }

  @Test
<<<<<<< HEAD
  public void shouldSendGzippedResponseWhenRequested() throws IOException {
    testInstance = createTestInstance(true, null);
    String responseJson = "{\"resourceType\": \"Bundle\"}";
    JWTCreator.Builder jwtBuilder = JWT.create().withIssuer(TOKEN_ISSUER);
    when(requestMock.getHeader("Authorization")).thenReturn("Bearer " + signJwt(jwtBuilder));
    when(requestMock.getHeader("Accept-Encoding".toLowerCase())).thenReturn("gzip");
    when(requestMock.getServer()).thenReturn(serverMock);
    ServletRestfulResponse proxyResponseMock = new ServletRestfulResponse(requestMock);
    when(requestMock.getResponse()).thenReturn(proxyResponseMock);
    HttpServletResponse proxyServletResponseMock = new MockHttpServletResponse();
    when(requestMock.getServletResponse()).thenReturn(proxyServletResponseMock);
    TestUtil.setUpFhirResponseMock(fhirResponseMock, responseJson);

    testInstance.authorizeRequest(requestMock);

    assertThat(
        proxyServletResponseMock.getHeader("Content-Encoding".toLowerCase()), equalTo("gzip"));
=======
  public void mutateRequest() {
    ServletRequestDetails requestDetails = new ServletRequestDetails();
    requestDetails.addParameter("param1", new String[] {"param1-value1"});
    requestDetails.addParameter("param2", new String[] {"param2-value1"});

    HashMap<String, List<String>> paramMutations = new HashMap<>();
    paramMutations.put("param1", List.of("param1-value2"));
    paramMutations.put("param3", List.of("param3-value1", "param3-value2"));
    AccessDecision mutableAccessDecision =
        new AccessDecision() {
          public boolean canAccess() {
            return true;
          }

          public RequestMutation getRequestMutation(RequestDetailsReader requestDetailsReader) {
            return RequestMutation.builder().queryParams(paramMutations).build();
          }

          public String postProcess(HttpResponse response) throws IOException {
            return null;
          }
        };

    testInstance.mutateRequest(requestDetails, mutableAccessDecision);

    assertThat(
        requestDetails.getParameters().get("param1"), arrayContainingInAnyOrder("param1-value2"));
    assertThat(
        requestDetails.getParameters().get("param2"), arrayContainingInAnyOrder("param2-value1"));
    assertThat(
        requestDetails.getParameters().get("param3"),
        arrayContainingInAnyOrder("param3-value2", "param3-value1"));
>>>>>>> 6a557a0e
  }
}<|MERGE_RESOLUTION|>--- conflicted
+++ resolved
@@ -362,7 +362,41 @@
   }
 
   @Test
-<<<<<<< HEAD
+  public void mutateRequest() {
+    ServletRequestDetails requestDetails = new ServletRequestDetails();
+    requestDetails.addParameter("param1", new String[] {"param1-value1"});
+    requestDetails.addParameter("param2", new String[] {"param2-value1"});
+
+    HashMap<String, List<String>> paramMutations = new HashMap<>();
+    paramMutations.put("param1", List.of("param1-value2"));
+    paramMutations.put("param3", List.of("param3-value1", "param3-value2"));
+    AccessDecision mutableAccessDecision =
+        new AccessDecision() {
+          public boolean canAccess() {
+            return true;
+          }
+
+          public RequestMutation getRequestMutation(RequestDetailsReader requestDetailsReader) {
+            return RequestMutation.builder().queryParams(paramMutations).build();
+          }
+
+          public String postProcess(HttpResponse response) throws IOException {
+            return null;
+          }
+        };
+
+    testInstance.mutateRequest(requestDetails, mutableAccessDecision);
+
+    assertThat(
+        requestDetails.getParameters().get("param1"), arrayContainingInAnyOrder("param1-value2"));
+    assertThat(
+        requestDetails.getParameters().get("param2"), arrayContainingInAnyOrder("param2-value1"));
+    assertThat(
+        requestDetails.getParameters().get("param3"),
+        arrayContainingInAnyOrder("param3-value2", "param3-value1"));
+  }
+
+  @Test
   public void shouldSendGzippedResponseWhenRequested() throws IOException {
     testInstance = createTestInstance(true, null);
     String responseJson = "{\"resourceType\": \"Bundle\"}";
@@ -380,39 +414,5 @@
 
     assertThat(
         proxyServletResponseMock.getHeader("Content-Encoding".toLowerCase()), equalTo("gzip"));
-=======
-  public void mutateRequest() {
-    ServletRequestDetails requestDetails = new ServletRequestDetails();
-    requestDetails.addParameter("param1", new String[] {"param1-value1"});
-    requestDetails.addParameter("param2", new String[] {"param2-value1"});
-
-    HashMap<String, List<String>> paramMutations = new HashMap<>();
-    paramMutations.put("param1", List.of("param1-value2"));
-    paramMutations.put("param3", List.of("param3-value1", "param3-value2"));
-    AccessDecision mutableAccessDecision =
-        new AccessDecision() {
-          public boolean canAccess() {
-            return true;
-          }
-
-          public RequestMutation getRequestMutation(RequestDetailsReader requestDetailsReader) {
-            return RequestMutation.builder().queryParams(paramMutations).build();
-          }
-
-          public String postProcess(HttpResponse response) throws IOException {
-            return null;
-          }
-        };
-
-    testInstance.mutateRequest(requestDetails, mutableAccessDecision);
-
-    assertThat(
-        requestDetails.getParameters().get("param1"), arrayContainingInAnyOrder("param1-value2"));
-    assertThat(
-        requestDetails.getParameters().get("param2"), arrayContainingInAnyOrder("param2-value1"));
-    assertThat(
-        requestDetails.getParameters().get("param3"),
-        arrayContainingInAnyOrder("param3-value2", "param3-value1"));
->>>>>>> 6a557a0e
   }
 }