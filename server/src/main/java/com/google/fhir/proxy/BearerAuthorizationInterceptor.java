--- conflicted
+++ resolved
@@ -268,8 +268,8 @@
     logger.debug("Authorized request path " + requestPath);
     try {
       HttpResponse response = fhirClient.handleRequest(servletDetails);
-<<<<<<< HEAD
-      // TODO communicate post-processing failures to the client (b/211243404).
+      // TODO communicate post-processing failures to the client; see:
+      //   https://github.com/google/fhir-access-proxy/issues/66
       String content = null;
       if (HttpUtil.isResponseEntityValid(response)) {
         try {
@@ -284,24 +284,6 @@
               requestDetails.getRequestPath(),
               e);
         }
-=======
-      // TODO pass along the response to the client in case of errors; see:
-      //   https://github.com/google/fhir-access-proxy/issues/42
-      HttpUtil.validateResponseEntityOrFail(response, requestPath);
-      // TODO communicate post-processing failures to the client; see:
-      //   https://github.com/google/fhir-access-proxy/issues/66
-      String content = null;
-      try {
-        content = outcome.postProcess(response);
-      } catch (Exception e) {
-        // Note this is after a successful fetch/update of the FHIR store. That success must be
-        // passed to the client even if the access related post-processing fails.
-        logger.error(
-            "Exception in access related post-processing for {} {}",
-            requestDetails.getRequestType(),
-            requestDetails.getRequestPath(),
-            e);
->>>>>>> a3fe6b78
       }
       HttpEntity entity = response.getEntity();
       logger.debug(String.format("The response for %s is %s ", requestPath, response));
