/*
 * Copyright 2021-2023 Google LLC
 *
 * Licensed under the Apache License, Version 2.0 (the "License");
 * you may not use this file except in compliance with the License.
 * You may obtain a copy of the License at
 *
 *       http://www.apache.org/licenses/LICENSE-2.0
 *
 * Unless required by applicable law or agreed to in writing, software
 * distributed under the License is distributed on an "AS IS" BASIS,
 * WITHOUT WARRANTIES OR CONDITIONS OF ANY KIND, either express or implied.
 * See the License for the specific language governing permissions and
 * limitations under the License.
 */
package com.google.fhir.gateway.interfaces;

import java.io.IOException;
import javax.annotation.Nullable;
import org.apache.http.HttpResponse;

public interface AccessDecision {

  /**
   * @return true iff access was granted.
   */
  boolean canAccess();

  /**
   * Allows the incoming request mutation based on the access decision.
   *
   * <p>Response is used to mutate the incoming request before executing the FHIR operation. We
   * currently only support query parameters update for GET Http method. This is expected to be
   * called after checking the access using @canAccess method. Mutating the request before checking
   * access can have side effect of wrong access check.
   *
   * @param requestDetailsReader details about the resource and operation requested
   * @return mutation to be applied on the incoming request or null if no mutation required
   */
  @Nullable
  RequestMutation getRequestMutation(RequestDetailsReader requestDetailsReader);

  /**
   * Depending on the outcome of the FHIR operations, this does any post-processing operations that
   * are related to access policies. This is expected to be called only if the actual FHIR operation
   * is finished successfully.
   *
   * <p>An example of this is when a new patient is created as the result of the query and that
   * patient ID should be added to some access lists.
   *
   * @param request the client to server request details
   * @param response the response returned from the FHIR store
   * @return the response entity content (with any post-processing modifications needed) if this
   *     reads the response; otherwise null. Note that we should try to avoid reading the whole
   *     content in memory whenever it is not needed for post-processing.
   */
<<<<<<< HEAD
  String postProcess(RequestDetailsReader requestDetailsReader, HttpResponse response)
      throws IOException;
=======
  String postProcess(RequestDetailsReader request, HttpResponse response) throws IOException;
>>>>>>> 65a49751
}<|MERGE_RESOLUTION|>--- conflicted
+++ resolved
@@ -54,10 +54,5 @@
    *     reads the response; otherwise null. Note that we should try to avoid reading the whole
    *     content in memory whenever it is not needed for post-processing.
    */
-<<<<<<< HEAD
-  String postProcess(RequestDetailsReader requestDetailsReader, HttpResponse response)
-      throws IOException;
-=======
   String postProcess(RequestDetailsReader request, HttpResponse response) throws IOException;
->>>>>>> 65a49751
 }