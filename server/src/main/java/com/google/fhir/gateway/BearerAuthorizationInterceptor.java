/*
 * Copyright 2021-2023 Google LLC
 *
 * Licensed under the Apache License, Version 2.0 (the "License");
 * you may not use this file except in compliance with the License.
 * You may obtain a copy of the License at
 *
 *       http://www.apache.org/licenses/LICENSE-2.0
 *
 * Unless required by applicable law or agreed to in writing, software
 * distributed under the License is distributed on an "AS IS" BASIS,
 * WITHOUT WARRANTIES OR CONDITIONS OF ANY KIND, either express or implied.
 * See the License for the specific language governing permissions and
 * limitations under the License.
 */
package com.google.fhir.gateway;

import ca.uhn.fhir.context.FhirContext;
import ca.uhn.fhir.interceptor.api.Hook;
import ca.uhn.fhir.interceptor.api.Interceptor;
import ca.uhn.fhir.interceptor.api.Pointcut;
import ca.uhn.fhir.rest.api.Constants;
import ca.uhn.fhir.rest.api.server.IRestfulResponse;
import ca.uhn.fhir.rest.api.server.RequestDetails;
import ca.uhn.fhir.rest.server.RestfulServer;
import ca.uhn.fhir.rest.server.exceptions.AuthenticationException;
import ca.uhn.fhir.rest.server.exceptions.ForbiddenOperationException;
import ca.uhn.fhir.rest.server.servlet.ServletRequestDetails;
import com.auth0.jwt.JWT;
import com.auth0.jwt.JWTVerifier;
import com.auth0.jwt.algorithms.Algorithm;
import com.auth0.jwt.exceptions.JWTDecodeException;
import com.auth0.jwt.exceptions.JWTVerificationException;
import com.auth0.jwt.interfaces.DecodedJWT;
import com.auth0.jwt.interfaces.Verification;
import com.google.common.annotations.VisibleForTesting;
import com.google.common.base.Preconditions;
import com.google.fhir.gateway.interfaces.AccessChecker;
import com.google.fhir.gateway.interfaces.AccessCheckerFactory;
import com.google.fhir.gateway.interfaces.AccessDecision;
import com.google.fhir.gateway.interfaces.RequestDetailsReader;
import com.google.fhir.gateway.interfaces.RequestMutation;
import com.google.gson.JsonObject;
import com.google.gson.JsonParser;
import java.io.IOException;
import java.io.Reader;
import java.io.StringReader;
import java.io.Writer;
import java.net.URI;
import java.net.URISyntaxException;
import java.nio.charset.StandardCharsets;
import java.security.KeyFactory;
import java.security.NoSuchAlgorithmException;
import java.security.interfaces.RSAPublicKey;
import java.security.spec.EncodedKeySpec;
import java.security.spec.InvalidKeySpecException;
import java.security.spec.X509EncodedKeySpec;
import java.util.Base64;
import org.apache.http.Header;
import org.apache.http.HttpEntity;
import org.apache.http.HttpResponse;
import org.apache.http.HttpStatus;
import org.apache.http.util.EntityUtils;
import org.slf4j.Logger;
import org.slf4j.LoggerFactory;
import org.springframework.util.CollectionUtils;

@Interceptor
public class BearerAuthorizationInterceptor {

  private static final Logger logger =
      LoggerFactory.getLogger(BearerAuthorizationInterceptor.class);

  private static final String DEFAULT_CONTENT_TYPE = "application/json; charset=UTF-8";
  private static final String BEARER_PREFIX = "Bearer ";

  private static final String ACCEPT_ENCODING_HEADER = "Accept-Encoding";

  private static final String GZIP_ENCODING_VALUE = "gzip";

  // See https://hl7.org/fhir/smart-app-launch/conformance.html#using-well-known
  @VisibleForTesting static final String WELL_KNOWN_CONF_PATH = ".well-known/smart-configuration";

  // For fetching CapabilityStatement: https://www.hl7.org/fhir/http.html#capabilities
  @VisibleForTesting static final String METADATA_PATH = "metadata";

  // TODO: Make this configurable or based on the given JWT; we should at least support some other
  // RSA* and ES* algorithms (requires ECDSA512 JWT algorithm).
  private static final String SIGN_ALGORITHM = "RS256";

  private final String tokenIssuer;
  private final Verification jwtVerifierConfig;
  private final HttpUtil httpUtil;
  private final RestfulServer server;
  private final HttpFhirClient fhirClient;
  private final AccessCheckerFactory accessFactory;
  private final AllowedQueriesChecker allowedQueriesChecker;
  private final String configJson;

  BearerAuthorizationInterceptor(
      HttpFhirClient fhirClient,
      String tokenIssuer,
      String wellKnownEndpoint,
      RestfulServer server,
      HttpUtil httpUtil,
      AccessCheckerFactory accessFactory,
      AllowedQueriesChecker allowedQueriesChecker)
      throws IOException {
    Preconditions.checkNotNull(fhirClient);
    Preconditions.checkNotNull(server);
    this.server = server;
    this.fhirClient = fhirClient;
    this.httpUtil = httpUtil;
    this.tokenIssuer = tokenIssuer;
    this.accessFactory = accessFactory;
    this.allowedQueriesChecker = allowedQueriesChecker;
    RSAPublicKey issuerPublicKey = fetchAndDecodePublicKey();
    jwtVerifierConfig = JWT.require(Algorithm.RSA256(issuerPublicKey, null));
    this.configJson = httpUtil.fetchWellKnownConfig(tokenIssuer, wellKnownEndpoint);
    logger.info("Created proxy to the FHIR store " + this.fhirClient.getBaseUrl());
  }

  private RSAPublicKey fetchAndDecodePublicKey() throws IOException {
    // Preconditions.checkState(SIGN_ALGORITHM.equals("ES512"));
    Preconditions.checkState(SIGN_ALGORITHM.equals("RS256"));
    // final String keyAlgorithm = "EC";
    final String keyAlgorithm = "RSA";
    try {
      // TODO: Make sure this works for any issuer not just Keycloak; instead of this we should
      // read the metadata and choose the right endpoint for the keys.
      HttpResponse response = httpUtil.getResourceOrFail(new URI(tokenIssuer));
      JsonObject jsonObject =
          JsonParser.parseString(EntityUtils.toString(response.getEntity(), StandardCharsets.UTF_8))
              .getAsJsonObject();
      String keyStr = jsonObject.get("public_key").getAsString();
      if (keyStr == null) {
        ExceptionUtil.throwRuntimeExceptionAndLog(
            logger, "Cannot find 'public_key' in issuer metadata.");
      }
      KeyFactory keyFactory = KeyFactory.getInstance(keyAlgorithm);
      EncodedKeySpec keySpec = new X509EncodedKeySpec(Base64.getDecoder().decode(keyStr));
      return (RSAPublicKey) keyFactory.generatePublic(keySpec);
    } catch (URISyntaxException e) {
      ExceptionUtil.throwRuntimeExceptionAndLog(
          logger, "Error in token issuer URI " + tokenIssuer, e, AuthenticationException.class);
    } catch (NoSuchAlgorithmException e) {
      ExceptionUtil.throwRuntimeExceptionAndLog(
          logger, "Invalid algorithm " + keyAlgorithm, e, AuthenticationException.class);
    } catch (InvalidKeySpecException e) {
      ExceptionUtil.throwRuntimeExceptionAndLog(
          logger, "Invalid KeySpec: " + e.getMessage(), e, AuthenticationException.class);
    }
    // We should never get here, this is to keep the IDE happy!
    return null;
  }

  private JWTVerifier buildJwtVerifier(String issuer) {

    if (tokenIssuer.equals(issuer)) {
      return jwtVerifierConfig.withIssuer(tokenIssuer).build();
    } else if (FhirProxyServer.isDevMode()) {
      // If server is in DEV mode, set issuer to one from request
      logger.warn("Server run in DEV mode. Setting issuer to issuer from request.");
      return jwtVerifierConfig.withIssuer(issuer).build();
    } else {
      ExceptionUtil.throwRuntimeExceptionAndLog(
          logger,
          String.format("The token issuer %s does not match the expected token issuer", issuer),
          AuthenticationException.class);
      return null;
    }
  }

  @VisibleForTesting
  DecodedJWT decodeAndVerifyBearerToken(String authHeader) {
    if (!authHeader.startsWith(BEARER_PREFIX)) {
      ExceptionUtil.throwRuntimeExceptionAndLog(
          logger,
          "Authorization header is not a valid Bearer token!",
          AuthenticationException.class);
    }
    String bearerToken = authHeader.substring(BEARER_PREFIX.length());
    DecodedJWT jwt = null;
    try {
      jwt = JWT.decode(bearerToken);
    } catch (JWTDecodeException e) {
      ExceptionUtil.throwRuntimeExceptionAndLog(
          logger, "Failed to decode JWT: " + e.getMessage(), e, AuthenticationException.class);
    }
    String issuer = jwt.getIssuer();
    String algorithm = jwt.getAlgorithm();
    JWTVerifier jwtVerifier = buildJwtVerifier(issuer);
    logger.info(
        String.format(
            "JWT issuer is %s, audience is %s, and algorithm is %s",
            issuer, jwt.getAudience(), algorithm));

    if (!SIGN_ALGORITHM.equals(algorithm)) {
      ExceptionUtil.throwRuntimeExceptionAndLog(
          logger,
          String.format(
              "Only %s signing algorithm is supported, got %s", SIGN_ALGORITHM, algorithm),
          AuthenticationException.class);
    }
    DecodedJWT verifiedJwt = null;
    try {
      verifiedJwt = jwtVerifier.verify(jwt);
    } catch (JWTVerificationException e) {
      // Throwing an AuthenticationException instead since it is handled by HAPI and a 401
      // status code is returned in the response.
      ExceptionUtil.throwRuntimeExceptionAndLog(
          logger,
          String.format("JWT verification failed with error: %s", e.getMessage()),
          e,
          AuthenticationException.class);
    }
    return verifiedJwt;
  }

  private AccessDecision checkAuthorization(RequestDetails requestDetails) {
    if (METADATA_PATH.equals(requestDetails.getRequestPath())) {
      // No further check is required; provide CapabilityStatement with security information.
      // Note this is potentially an expensive resource to produce because of its size and parsings.
      // Abuse of this open endpoint should be blocked by DDOS prevention means.
      return CapabilityPostProcessor.getInstance(server.getFhirContext());
    }
    RequestDetailsReader requestDetailsReader = new RequestDetailsToReader(requestDetails);
    AccessDecision unauthenticatedQueriesDecision =
        allowedQueriesChecker.checkUnAuthenticatedAccess(requestDetailsReader);
    if (unauthenticatedQueriesDecision.canAccess()) {
      return unauthenticatedQueriesDecision;
    }
    // Check the Bearer token to be a valid JWT with required claims.

    AccessDecision allowedQueriesDecision = allowedQueriesChecker.checkAccess(requestDetailsReader);
    if (allowedQueriesDecision.canAccess()) {
      return allowedQueriesDecision;
    }
    String authHeader = requestDetails.getHeader("Authorization");
    if (authHeader == null) {
      ExceptionUtil.throwRuntimeExceptionAndLog(
          logger, "No Authorization header provided!", AuthenticationException.class);
    }
    DecodedJWT decodedJwt = decodeAndVerifyBearerToken(authHeader);
    FhirContext fhirContext = server.getFhirContext();
    PatientFinderImp patientFinder = PatientFinderImp.getInstance(fhirContext);
    AccessChecker accessChecker =
        accessFactory.create(decodedJwt, fhirClient, fhirContext, patientFinder);
    if (accessChecker == null) {
      ExceptionUtil.throwRuntimeExceptionAndLog(
          logger, "Cannot create an AccessChecker!", AuthenticationException.class);
    }
    AccessDecision outcome = accessChecker.checkAccess(requestDetailsReader);
    if (!outcome.canAccess()) {
      ExceptionUtil.throwRuntimeExceptionAndLog(
          logger,
          String.format(
              "User is not authorized to %s %s",
              requestDetails.getRequestType(), requestDetails.getCompleteUrl()),
          ForbiddenOperationException.class);
    }
    return outcome;
  }

  @Hook(Pointcut.SERVER_INCOMING_REQUEST_PRE_HANDLER_SELECTED)
  public boolean authorizeRequest(RequestDetails requestDetails) {
    Preconditions.checkArgument(requestDetails instanceof ServletRequestDetails);
    ServletRequestDetails servletDetails = (ServletRequestDetails) requestDetails;
    logger.info(
        "Started authorization check for {} {}",
        requestDetails.getRequestType(),
        requestDetails.getCompleteUrl());
    final String requestPath = requestDetails.getRequestPath();
    if (WELL_KNOWN_CONF_PATH.equals(requestPath)) {
      // No authorization is needed for the well-known URL.
      serveWellKnown(servletDetails);
      return false;
    }
    AccessDecision outcome = checkAuthorization(requestDetails);
    mutateRequest(requestDetails, outcome);
<<<<<<< HEAD
    outcome.preProcess(servletDetails);
=======
>>>>>>> 95dd4f64
    logger.debug("Authorized request path " + requestPath);
    try {
      HttpResponse response = fhirClient.handleRequest(servletDetails);
      HttpUtil.validateResponseEntityExistsOrFail(response, requestPath);
      // TODO communicate post-processing failures to the client; see:
      //   https://github.com/google/fhir-gateway/issues/66

      String content = null;
      if (HttpUtil.isResponseValid(response)) {
        try {
          // For post-processing rationale/example see b/207589782#comment3.
          content = outcome.postProcess(response);
        } catch (Exception e) {
          // Note this is after a successful fetch/update of the FHIR store. That success must be
          // passed to the client even if the access related post-processing fails.
          logger.error(
              "Exception in access related post-processing for {} {}",
              requestDetails.getRequestType(),
              requestDetails.getRequestPath(),
              e);
        }
      }
      HttpEntity entity = response.getEntity();
      logger.debug(String.format("The response for %s is %s ", requestPath, response));
      logger.info("FHIR store response length: " + entity.getContentLength());
      IRestfulResponse proxyResponse = requestDetails.getResponse();
      for (Header header : fhirClient.responseHeadersToKeep(response)) {
        proxyResponse.addHeader(header.getName(), header.getValue());
      }
      // This should be called after adding headers.
      // TODO verify DEFAULT_CONTENT_TYPE/CHARSET are compatible with `entity.getContentType()`.
      Writer writer =
          proxyResponse.getResponseWriter(
              response.getStatusLine().getStatusCode(),
              response.getStatusLine().toString(),
              DEFAULT_CONTENT_TYPE,
              Constants.CHARSET_NAME_UTF8,
              sendGzippedResponse(servletDetails));
      Reader reader;
      if (content != null) {
        // We can read the entity body stream only once; in this case we have already done that.
        reader = new StringReader(content);
      } else {
        reader = HttpUtil.readerFromEntity(entity);
      }
      replaceAndCopyResponse(reader, writer, server.getServerBaseForRequest(servletDetails));
    } catch (IOException e) {
      logger.error(
          String.format(
              "Exception for resource %s method %s with error: %s",
              requestPath, servletDetails.getServletRequest().getMethod(), e));
      ExceptionUtil.throwRuntimeExceptionAndLog(logger, e.getMessage(), e);
    }

    // The request processing stops here, hence returning false.
    return false;
  }

  private boolean sendGzippedResponse(ServletRequestDetails requestDetails) {
    // we send gzipped encoded response to client only if they requested so
    String acceptEncodingValue = requestDetails.getHeader(ACCEPT_ENCODING_HEADER.toLowerCase());
    if (acceptEncodingValue == null) {
      return false;
    }
    return GZIP_ENCODING_VALUE.equalsIgnoreCase(acceptEncodingValue);
  }

  /**
   * Reads the content from the FHIR store response `entity`, replaces any FHIR store URLs by the
   * corresponding proxy URLs, and write the modified response to the proxy response `writer`.
   *
   * @param entityContentReader a reader for the entity content of the FHIR store response
   * @param writer the writer for proxy response
   * @param proxyBase the base URL of the proxy
   */
  private void replaceAndCopyResponse(Reader entityContentReader, Writer writer, String proxyBase)
      throws IOException {
    // To make this more efficient, this only does a string search/replace; we may need to add
    // proper URL parsing if we need to address edge cases in URL no-op changes. This string
    // matching can be done more efficiently if needed, but we should avoid loading the full
    // stream in memory.
    String fhirStoreUrl = fhirClient.getBaseUrl();
    int numMatched = 0;
    int n;
    while ((n = entityContentReader.read()) >= 0) {
      char c = (char) n;
      if (fhirStoreUrl.charAt(numMatched) == c) {
        numMatched++;
        if (numMatched == fhirStoreUrl.length()) {
          // A match found; replace it with proxy's base URL.
          writer.write(proxyBase);
          numMatched = 0;
        }
      } else {
        writer.write(fhirStoreUrl.substring(0, numMatched));
        writer.write(c);
        numMatched = 0;
      }
    }
    if (numMatched > 0) {
      // Handle any remaining characters that partially matched.
      writer.write(fhirStoreUrl.substring(0, numMatched));
    }
    writer.close();
  }

  private void serveWellKnown(ServletRequestDetails request) {
    IRestfulResponse proxyResponse = request.getResponse();
    final String statusLine =
        String.format(
            "%s %d %s",
            request.getServletRequest().getProtocol(),
            HttpStatus.SC_OK,
            Constants.HTTP_STATUS_NAMES.get(HttpStatus.SC_OK));
    try {
      Writer writer =
          proxyResponse.getResponseWriter(
              HttpStatus.SC_OK,
              statusLine,
              DEFAULT_CONTENT_TYPE,
              Constants.CHARSET_NAME_UTF8,
              false);
      writer.write(configJson);
      writer.close();
    } catch (IOException e) {
      logger.error(
          String.format("Exception serving %s with error %s", request.getRequestPath(), e));
      ExceptionUtil.throwRuntimeExceptionAndLog(logger, e.getMessage(), e);
    }
  }

  @VisibleForTesting
  void mutateRequest(RequestDetails requestDetails, AccessDecision accessDecision) {
    RequestMutation mutation =
        accessDecision.getRequestMutation(new RequestDetailsToReader(requestDetails));
    if (mutation == null || CollectionUtils.isEmpty(mutation.getQueryParams())) {
      return;
    }

    mutation
        .getQueryParams()
        .forEach((key, value) -> requestDetails.addParameter(key, value.toArray(new String[0])));
  }
}<|MERGE_RESOLUTION|>--- conflicted
+++ resolved
@@ -278,10 +278,6 @@
     }
     AccessDecision outcome = checkAuthorization(requestDetails);
     mutateRequest(requestDetails, outcome);
-<<<<<<< HEAD
-    outcome.preProcess(servletDetails);
-=======
->>>>>>> 95dd4f64
     logger.debug("Authorized request path " + requestPath);
     try {
       HttpResponse response = fhirClient.handleRequest(servletDetails);
@@ -349,6 +345,15 @@
     return GZIP_ENCODING_VALUE.equalsIgnoreCase(acceptEncodingValue);
   }
 
+  private boolean sendGzippedResponse(ServletRequestDetails requestDetails) {
+    // we send gzipped encoded response to client only if they requested so
+    String acceptEncodingValue = requestDetails.getHeader(ACCEPT_ENCODING_HEADER.toLowerCase());
+    if (acceptEncodingValue == null) {
+      return false;
+    }
+    return GZIP_ENCODING_VALUE.equalsIgnoreCase(acceptEncodingValue);
+  }
+
   /**
    * Reads the content from the FHIR store response `entity`, replaces any FHIR store URLs by the
    * corresponding proxy URLs, and write the modified response to the proxy response `writer`.
