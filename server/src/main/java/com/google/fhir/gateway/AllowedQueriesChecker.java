/*
 * Copyright 2021-2023 Google LLC
 *
 * Licensed under the Apache License, Version 2.0 (the "License");
 * you may not use this file except in compliance with the License.
 * You may obtain a copy of the License at
 *
 *       http://www.apache.org/licenses/LICENSE-2.0
 *
 * Unless required by applicable law or agreed to in writing, software
 * distributed under the License is distributed on an "AS IS" BASIS,
 * WITHOUT WARRANTIES OR CONDITIONS OF ANY KIND, either express or implied.
 * See the License for the specific language governing permissions and
 * limitations under the License.
 */
package com.google.fhir.gateway;

import com.google.common.base.Strings;
import com.google.common.collect.Sets;
import com.google.fhir.gateway.AllowedQueriesConfig.AllowedQueryEntry;
import com.google.fhir.gateway.interfaces.AccessDecision;
import com.google.fhir.gateway.interfaces.NoOpAccessDecision;
import com.google.fhir.gateway.interfaces.RequestDetailsReader;
import com.google.gson.Gson;
import java.io.FileReader;
import java.io.IOException;
import java.util.Map.Entry;
import java.util.Set;
import org.slf4j.Logger;
import org.slf4j.LoggerFactory;

/**
 * An access-checker that compares the incoming request with a configured set of allowed-queries.
 * The intended use of this checker is to override all other access-checkers, i.e., if the query
 * matches an entry in the config file, access is granted; if it does not or the config file is not
 * provided, other access-checkers should be called. TODO: Add a new access state beside "granted"
 * and "denied", e.g, "deferred".
 */
class AllowedQueriesChecker {
  private static final Logger logger = LoggerFactory.getLogger(AllowedQueriesChecker.class);

  private AllowedQueriesConfig config = null;

  AllowedQueriesChecker(String configFile) throws IOException {
    if (configFile != null && !configFile.isEmpty()) {
      try {
        Gson gson = new Gson();
        config = gson.fromJson(new FileReader(configFile), AllowedQueriesConfig.class);
        if (config == null || config.entries == null) {
          throw new IllegalArgumentException("A map with a single `entries` array expected!");
        }
        for (AllowedQueryEntry entry : config.entries) {
          if (entry.getPath() == null) {
            throw new IllegalArgumentException("Allow-list entries should have a path.");
          }
        }
      } catch (IOException e) {
        logger.error("IO error while reading allow-list config file {}", configFile);
        throw e;
      }
    }
  }

  public AccessDecision checkUnAuthenticatedAccess(RequestDetailsReader requestDetails) {
    if (config == null) {
      return NoOpAccessDecision.accessDenied();
    }
    for (AllowedQueryEntry entry : config.entries) {
<<<<<<< HEAD
      if (entry.isAllowUnAuthenticatedRequests() && requestMatches(requestDetails, entry)) {
=======
      if (entry.isAllowUnauthenticatedRequests() && requestMatches(requestDetails, entry)) {
>>>>>>> 85c9bfab
        return NoOpAccessDecision.accessGranted();
      }
    }
    return NoOpAccessDecision.accessDenied();
  }

  public AccessDecision checkAccess(RequestDetailsReader requestDetails) {
    if (config == null) {
      return NoOpAccessDecision.accessDenied();
    }
    for (AllowedQueryEntry entry : config.entries) {
      if (requestMatches(requestDetails, entry)) {
        return NoOpAccessDecision.accessGranted();
      }
    }
    return NoOpAccessDecision.accessDenied();
  }

  private boolean requestMatches(RequestDetailsReader requestDetails, AllowedQueryEntry entry) {
    if (!allowRequestPath(requestDetails.getRequestPath(), entry)) {
      return false;
    }

    if (!Strings.isNullOrEmpty(entry.getRequestType())
        && !requestDetails.getRequestType().name().equalsIgnoreCase(entry.getRequestType())) {
      return false;
    }

    Set<String> matchedQueryParams = Sets.newHashSet();
    for (Entry<String, String> expectedParam : entry.getQueryParams().entrySet()) {
      String[] actualQueryValue = requestDetails.getParameters().get(expectedParam.getKey());
      if (actualQueryValue == null && entry.isAllParamsRequired()) {
        // This allow-list entry does not match the query.
        return false;
      }
      if (actualQueryValue == null) {
        // Nothing else to do for this configured param as it is not present in the query.
        continue;
      }
      if (!AllowedQueriesConfig.MATCHES_ANY_VALUE.equals(expectedParam.getValue())) {
        if (actualQueryValue.length != 1) {
          // We currently do not support multivalued query params in allow-lists.
          return false;
        }
        if (!actualQueryValue[0].equals(expectedParam.getValue())) {
          return false;
        }
      }
      matchedQueryParams.add(expectedParam.getKey());
    }
    if (!entry.isAllowExtraParams()
        && matchedQueryParams.size() != requestDetails.getParameters().size()) {
      return false;
    }
    logger.info(
        "Allowed-queries entry {} matched query {}", entry, requestDetails.getCompleteUrl());
    return true;
  }

  private boolean allowRequestPath(String path, AllowedQueryEntry entry) {
    if (path.equals(entry.getPath())) {
      return true;
    }
    if (!AllowedQueriesConfig.MATCHES_PATH_ANY_VALUE_PATTERN.matcher(entry.getPath()).matches()) {
      return false;
    }
    String basePath = entry.getPath().substring(0, entry.getPath().indexOf("/") + 1);
    return path.startsWith(basePath);
  }
}<|MERGE_RESOLUTION|>--- conflicted
+++ resolved
@@ -18,6 +18,7 @@
 import com.google.common.base.Strings;
 import com.google.common.collect.Sets;
 import com.google.fhir.gateway.AllowedQueriesConfig.AllowedQueryEntry;
+import com.google.fhir.gateway.interfaces.AccessChecker;
 import com.google.fhir.gateway.interfaces.AccessDecision;
 import com.google.fhir.gateway.interfaces.NoOpAccessDecision;
 import com.google.fhir.gateway.interfaces.RequestDetailsReader;
@@ -66,11 +67,7 @@
       return NoOpAccessDecision.accessDenied();
     }
     for (AllowedQueryEntry entry : config.entries) {
-<<<<<<< HEAD
-      if (entry.isAllowUnAuthenticatedRequests() && requestMatches(requestDetails, entry)) {
-=======
       if (entry.isAllowUnauthenticatedRequests() && requestMatches(requestDetails, entry)) {
->>>>>>> 85c9bfab
         return NoOpAccessDecision.accessGranted();
       }
     }
