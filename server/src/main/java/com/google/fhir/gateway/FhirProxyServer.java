/*
 * Copyright 2021-2023 Google LLC
 *
 * Licensed under the Apache License, Version 2.0 (the "License");
 * you may not use this file except in compliance with the License.
 * You may obtain a copy of the License at
 *
 *       http://www.apache.org/licenses/LICENSE-2.0
 *
 * Unless required by applicable law or agreed to in writing, software
 * distributed under the License is distributed on an "AS IS" BASIS,
 * WITHOUT WARRANTIES OR CONDITIONS OF ANY KIND, either express or implied.
 * See the License for the specific language governing permissions and
 * limitations under the License.
 */
package com.google.fhir.gateway;

import ca.uhn.fhir.context.FhirContext;
import ca.uhn.fhir.rest.api.Constants;
import ca.uhn.fhir.rest.server.ApacheProxyAddressStrategy;
import ca.uhn.fhir.rest.server.RestfulServer;
import ca.uhn.fhir.rest.server.interceptor.CorsInterceptor;
import com.google.fhir.gateway.interfaces.AccessCheckerFactory;
import java.io.IOException;
import java.util.ArrayList;
import java.util.Arrays;
import java.util.Map;
import javax.servlet.ServletException;
import javax.servlet.annotation.WebServlet;
import org.slf4j.Logger;
import org.slf4j.LoggerFactory;
import org.springframework.beans.factory.annotation.Autowired;
import org.springframework.web.cors.CorsConfiguration;

@WebServlet("/fhir/*")
public class FhirProxyServer extends RestfulServer {

  private static final Logger logger = LoggerFactory.getLogger(FhirProxyServer.class);

  private static final String ACCESS_CHECKER_ENV = "ACCESS_CHECKER";
  private static final String PERMISSIVE_ACCESS_CHECKER = "permissive";
  private static final String ALLOWED_QUERIES_FILE_ENV = "ALLOWED_QUERIES_FILE";

  // TODO: improve this mixture of Spring based IOC with non-@Component classes. This is the
  //   only place we use Spring annotations to automatically discover AccessCheckerFactory plugins.
  //   But this implicitly means that the wrapper executable code (or container) should enable
  //   Spring's automatic scanning.
  @Autowired private Map<String, AccessCheckerFactory> accessCheckerFactories;

  public static boolean isDevMode() {
    String runMode = System.getenv("RUN_MODE");
    return "DEV".equals(runMode);
  }

  // TODO: force `initialize` to happen once the server started, not after the first query; also
  // implement a way to kill the server immediately when initialize fails.
  @Override
  protected void initialize() throws ServletException {
    // TODO make the FHIR version configurable.
    // Create a context for the appropriate version
    setFhirContext(FhirContext.forR4());

    // Note interceptor registration order is important.
    registerCorsInterceptor();

    try {
      logger.info("Adding BearerAuthorizationInterceptor ");
      AccessCheckerFactory checkerFactory = chooseAccessCheckerFactory();
      HttpFhirClient httpFhirClient = FhirClientFactory.createFhirClientFromEnvVars();
      TokenVerifier tokenVerifier = TokenVerifier.createFromEnvVars();
      registerInterceptor(
          new BearerAuthorizationInterceptor(
              httpFhirClient,
              tokenVerifier,
              this,
              checkerFactory,
              new AllowedQueriesChecker(System.getenv(ALLOWED_QUERIES_FILE_ENV))));
    } catch (IOException e) {
      ExceptionUtil.throwRuntimeExceptionAndLog(logger, "IOException while initializing", e);
    }
<<<<<<< HEAD

    setServerAddressStrategy(new ApacheProxyAddressStrategy(true));
  }

  private HttpFhirClient chooseHttpFhirClient(String backendType, String fhirStore)
      throws ServletException, IOException {
    if (backendType.equals("GCP")) {
      return new GcpFhirClient(fhirStore, GcpFhirClient.createCredentials());
    }
=======
>>>>>>> 65a49751

    setServerAddressStrategy(new ApacheProxyAddressStrategy(true));
  }

  private AccessCheckerFactory chooseAccessCheckerFactory() {
    logger.info(
        String.format(
            "List of registered access-checker factories: %s",
            Arrays.toString(accessCheckerFactories.keySet().toArray())));
    String accessCheckerName = System.getenv(ACCESS_CHECKER_ENV);
    if (isDevMode() && accessCheckerName.equals(PERMISSIVE_ACCESS_CHECKER)) {
      logger.warn(
          String.format(
              "Env. variable %s is '%s' which disables Patient access-checker (DEV mode)!",
              ACCESS_CHECKER_ENV, PERMISSIVE_ACCESS_CHECKER));
      return new PermissiveAccessChecker.Factory();
    }
    if (accessCheckerName == null || !accessCheckerFactories.containsKey(accessCheckerName)) {
      ExceptionUtil.throwRuntimeExceptionAndLog(
          logger,
          String.format(
              "Environment variable %s has value %s which is not recognized!",
              ACCESS_CHECKER_ENV, accessCheckerName));
    }
    return accessCheckerFactories.get(accessCheckerName);
  }

  /**
   * This is to add a CORS interceptor for adding "Cross-Origin Resource Sharing" headers:
   * https://developer.mozilla.org/en-US/docs/Web/HTTP/CORS. We need this for example for Javascript
   * SMART apps that need to fetch FHIR resources. Enabling CORS on all paths should be fine because
   * we don't rely on cookies for access-tokens and access to any sensitive resource is protected by
   * a Bearer access-token.
   *
   * <p>We could have used servlet filters but this is the "cleaner" native HAPI solution:
   * https://hapifhir.io/hapi-fhir/docs/security/cors.html. The drawback of this is the extra Spring
   * dependency. It is probably okay as it increased the size of the war file from 35 MB to 38 MB
   * (and opens the door to other Spring goodies too).
   */
  private void registerCorsInterceptor() {
    // Create the CORS interceptor and register it. This mostly relies on the default config used in
    // `CorsInterceptor.createDefaultCorsConfig`; the main difference is the authorization header.
    CorsConfiguration config = new CorsConfiguration();
    config.setAllowedHeaders(new ArrayList<>(Constants.CORS_ALLOWED_HEADERS));
    // Note the typo in ALLWED is coming from the HAPI library.
    config.setAllowedMethods(new ArrayList<>(Constants.CORS_ALLWED_METHODS));
    config.addAllowedHeader(Constants.HEADER_AUTHORIZATION);
    config.addAllowedOrigin("*");

    CorsInterceptor interceptor = new CorsInterceptor(config);
    registerInterceptor(interceptor);
  }
}<|MERGE_RESOLUTION|>--- conflicted
+++ resolved
@@ -78,18 +78,6 @@
     } catch (IOException e) {
       ExceptionUtil.throwRuntimeExceptionAndLog(logger, "IOException while initializing", e);
     }
-<<<<<<< HEAD
-
-    setServerAddressStrategy(new ApacheProxyAddressStrategy(true));
-  }
-
-  private HttpFhirClient chooseHttpFhirClient(String backendType, String fhirStore)
-      throws ServletException, IOException {
-    if (backendType.equals("GCP")) {
-      return new GcpFhirClient(fhirStore, GcpFhirClient.createCredentials());
-    }
-=======
->>>>>>> 65a49751
 
     setServerAddressStrategy(new ApacheProxyAddressStrategy(true));
   }
