<?xml version="1.0" encoding="UTF-8"?>
<!--

    Copyright 2021-2023 Google LLC

    Licensed under the Apache License, Version 2.0 (the "License");
    you may not use this file except in compliance with the License.
    You may obtain a copy of the License at

          http://www.apache.org/licenses/LICENSE-2.0

    Unless required by applicable law or agreed to in writing, software
    distributed under the License is distributed on an "AS IS" BASIS,
    WITHOUT WARRANTIES OR CONDITIONS OF ANY KIND, either express or implied.
    See the License for the specific language governing permissions and
    limitations under the License.

-->
<project xmlns="http://maven.apache.org/POM/4.0.0" xmlns:xsi="http://www.w3.org/2001/XMLSchema-instance" xsi:schemaLocation="http://maven.apache.org/POM/4.0.0 http://maven.apache.org/xsd/maven-4.0.0.xsd">
  <modelVersion>4.0.0</modelVersion>
  <parent>
<<<<<<< HEAD
    <groupId>com.google.fhir.proxy</groupId>
    <artifactId>fhir-proxy</artifactId>
    <version>0.1.17-beta</version>
=======
    <groupId>com.google.fhir.gateway</groupId>
    <artifactId>fhir-gateway</artifactId>
    <version>0.1.1</version>
>>>>>>> 23091c3f
  </parent>

  <artifactId>server</artifactId>
  <packaging>jar</packaging>

  <properties>
    <root.basedir>${project.parent.basedir}</root.basedir>
    <!-- This is chosen based on the Spring Boot version used in exec module.
      Note this module should have no Spring Boot dependency. -->
    <spring.version>5.3.23</spring.version>
  </properties>

  <dependencies>

    <dependency>
      <groupId>org.smartregister</groupId>
      <artifactId>fhir-common-utils</artifactId>
      <version>0.0.6-SNAPSHOT</version>
    </dependency>

    <!-- This dependency includes the HAPI FHIR Server Framework -->
    <dependency>
      <groupId>ca.uhn.hapi.fhir</groupId>
      <artifactId>hapi-fhir-server</artifactId>
      <version>${hapifhir_version}</version>
    </dependency>

    <!-- At least one "structures" JAR must also be included -->
    <dependency>
      <groupId>ca.uhn.hapi.fhir</groupId>
      <artifactId>hapi-fhir-structures-r4</artifactId>
      <version>${hapifhir_version}</version>
    </dependency>

    <!-- Used for validation  -->
    <dependency>
      <groupId>ca.uhn.hapi.fhir</groupId>
      <artifactId>hapi-fhir-validation-resources-r4</artifactId>
      <version>${hapifhir_version}</version>
    </dependency>

    <!-- Needed for JEE/Servlet support -->
    <dependency>
      <groupId>javax.servlet</groupId>
      <artifactId>javax.servlet-api</artifactId>
      <version>4.0.1</version>
      <scope>provided</scope>
    </dependency>

    <!-- For Spring -->
    <dependency>
      <groupId>org.springframework</groupId>
      <artifactId>spring-web</artifactId>
      <version>${spring.version}</version>
    </dependency>

    <!-- For GCP APIs -->
    <dependency>
      <groupId>com.google.http-client</groupId>
      <artifactId>google-http-client</artifactId>
      <version>1.42.3</version>
    </dependency>

    <dependency>
      <groupId>com.google.http-client</groupId>
      <artifactId>google-http-client-gson</artifactId>
      <version>1.42.3</version>
    </dependency>

    <dependency>
      <groupId>com.google.auth</groupId>
      <artifactId>google-auth-library-oauth2-http</artifactId>
      <version>1.15.0</version>
    </dependency>

    <!-- For HTTP Client -->
    <dependency>
      <groupId>org.apache.httpcomponents</groupId>
      <artifactId>httpclient</artifactId>
      <version>4.5.14</version>
    </dependency>

    <!-- JWT and token verification -->
    <dependency>
      <groupId>com.auth0</groupId>
      <artifactId>java-jwt</artifactId>
      <version>4.2.2</version>
    </dependency>

    <!-- These are needed for the FhirPath and FHIRPathEngine of HAPI.
    These are "optional" dependencies for `hapi-fhir-structures-r4`. -->
    <dependency>
      <groupId>org.fhir</groupId>
      <artifactId>ucum</artifactId>
      <version>1.0.3</version>
    </dependency>
    <dependency>
      <groupId>com.github.ben-manes.caffeine</groupId>
      <artifactId>caffeine</artifactId>
      <version>3.1.2</version>
    </dependency>

    <!-- Gson -->
    <dependency>
      <groupId>com.google.code.gson</groupId>
      <artifactId>gson</artifactId>
      <version>2.10.1</version>
    </dependency>

    <dependency>
      <groupId>org.projectlombok</groupId>
      <artifactId>lombok</artifactId>
      <version>1.18.26</version>
    </dependency>

    <dependency>
      <groupId>org.smartregister</groupId>
      <artifactId>fhir-common-utils</artifactId>
      <version>0.0.6-SNAPSHOT</version>
    </dependency>

    <dependency>
      <groupId>ca.uhn.hapi.fhir</groupId>
      <artifactId>hapi-fhir-client</artifactId>
      <version>${hapifhir_version}</version>
    </dependency>

  </dependencies>
<<<<<<< HEAD

  <repositories>
    <repository>
      <releases>
        <enabled>false</enabled>
      </releases>
      <snapshots>
        <enabled>true</enabled>
      </snapshots>
      <id>snapshots-repo</id>
      <url>https://oss.sonatype.org/content/repositories/snapshots</url>
    </repository>
  </repositories>
  <build>
    <plugins>
      <!-- With this we can create a standalone executable JAR. We don't
      want the default jar to be overwritten as it causes dependency issues:
      https://docs.spring.io/spring-boot/docs/current/maven-plugin/reference/htmlsingle/#packaging.examples.custom-classifier
      TODO: document how to add plugin jars when executing this.
      -->
      <plugin>
        <groupId>org.springframework.boot</groupId>
        <artifactId>spring-boot-maven-plugin</artifactId>
        <executions>
          <execution>
            <id>repackage</id>
            <goals>
              <goal>repackage</goal>
            </goals>
            <configuration>
              <classifier>exec</classifier>
              <mainClass>com.google.fhir.proxy.MainApp</mainClass>
              <!-- We use ZIP layout such that PropertiesLauncher is used and we
              can add extra jars through `loader.path` property:
              https://docs.spring.io/spring-boot/docs/current/reference/html/executable-jar.html#appendix.executable-jar.property-launcher
              -->
              <layout>ZIP</layout>
            </configuration>
          </execution>
        </executions>
      </plugin>
    </plugins>
  </build>
=======
>>>>>>> 23091c3f

</project><|MERGE_RESOLUTION|>--- conflicted
+++ resolved
@@ -19,15 +19,9 @@
 <project xmlns="http://maven.apache.org/POM/4.0.0" xmlns:xsi="http://www.w3.org/2001/XMLSchema-instance" xsi:schemaLocation="http://maven.apache.org/POM/4.0.0 http://maven.apache.org/xsd/maven-4.0.0.xsd">
   <modelVersion>4.0.0</modelVersion>
   <parent>
-<<<<<<< HEAD
-    <groupId>com.google.fhir.proxy</groupId>
-    <artifactId>fhir-proxy</artifactId>
-    <version>0.1.17-beta</version>
-=======
     <groupId>com.google.fhir.gateway</groupId>
     <artifactId>fhir-gateway</artifactId>
     <version>0.1.1</version>
->>>>>>> 23091c3f
   </parent>
 
   <artifactId>server</artifactId>
@@ -156,51 +150,5 @@
     </dependency>
 
   </dependencies>
-<<<<<<< HEAD
-
-  <repositories>
-    <repository>
-      <releases>
-        <enabled>false</enabled>
-      </releases>
-      <snapshots>
-        <enabled>true</enabled>
-      </snapshots>
-      <id>snapshots-repo</id>
-      <url>https://oss.sonatype.org/content/repositories/snapshots</url>
-    </repository>
-  </repositories>
-  <build>
-    <plugins>
-      <!-- With this we can create a standalone executable JAR. We don't
-      want the default jar to be overwritten as it causes dependency issues:
-      https://docs.spring.io/spring-boot/docs/current/maven-plugin/reference/htmlsingle/#packaging.examples.custom-classifier
-      TODO: document how to add plugin jars when executing this.
-      -->
-      <plugin>
-        <groupId>org.springframework.boot</groupId>
-        <artifactId>spring-boot-maven-plugin</artifactId>
-        <executions>
-          <execution>
-            <id>repackage</id>
-            <goals>
-              <goal>repackage</goal>
-            </goals>
-            <configuration>
-              <classifier>exec</classifier>
-              <mainClass>com.google.fhir.proxy.MainApp</mainClass>
-              <!-- We use ZIP layout such that PropertiesLauncher is used and we
-              can add extra jars through `loader.path` property:
-              https://docs.spring.io/spring-boot/docs/current/reference/html/executable-jar.html#appendix.executable-jar.property-launcher
-              -->
-              <layout>ZIP</layout>
-            </configuration>
-          </execution>
-        </executions>
-      </plugin>
-    </plugins>
-  </build>
-=======
->>>>>>> 23091c3f
 
 </project>